/*
 * vim:expandtab:shiftwidth=8:tabstop=8:
 *
 * Copyright CEA/DAM/DIF  (2008)
 * contributeur : Philippe DENIEL   philippe.deniel@cea.fr
 *                Thomas LEIBOVICI  thomas.leibovici@cea.fr
 *
 *
 * This program is free software; you can redistribute it and/or
 * modify it under the terms of the GNU Lesser General Public
 * License as published by the Free Software Foundation; either
 * version 3 of the License, or (at your option) any later version.
 * 
 * This program is distributed in the hope that it will be useful,
 * but WITHOUT ANY WARRANTY; without even the implied warranty of
 * MERCHANTABILITY or FITNESS FOR A PARTICULAR PURPOSE.  See the GNU
 * Lesser General Public License for more details.
 * 
 * You should have received a copy of the GNU Lesser General Public
 * License along with this library; if not, write to the Free Software
 * Foundation, Inc., 51 Franklin Street, Fifth Floor, Boston, MA  02110-1301  USA
 * 
 * --------------------------------------- */
#ifdef HAVE_CONFIG_H
#include "config.h"
#endif
#ifdef _SOLARIS
#include "solaris_port.h"
#endif
#include <stdio.h>
#include <string.h>
#include <pthread.h>
#include <fcntl.h>
#include <sys/file.h>           /* for having FNDELAY */
#include "HashData.h"
#include "HashTable.h"
#include "rpc.h"
#include "log_macros.h"
#include "stuff_alloc.h"
#include "nfs23.h"
#include "nfs4.h"
#include "mount.h"
#include "nfs_core.h"
#include "cache_inode.h"
#include "cache_content.h"
#include "nfs_exports.h"
#include "nfs_creds.h"
#include "nfs_proto_functions.h"
#include "nfs_file_handle.h"

#define arg_READDIR4 op->nfs_argop4_u.opreaddir
#define res_READDIR4 resp->nfs_resop4_u.opreaddir

/**
 * nfs4_op_readdir: The NFS4_OP_READDIR.
 * 
 * Implements the NFS4_OP_READDIR. If fh is a pseudo FH, then call is routed to routine nfs4_op_readdir_pseudo
 *
 * @param op    [IN]    pointer to nfs4_op arguments
 * @param data  [INOUT] Pointer to the compound request's data
 * @param resp  [IN]    Pointer to nfs4_op results
 * 
 * @return NFS4_OK if ok, any other value show an error.
 *
 */
int nfs4_op_readdir(struct nfs_argop4 *op,
                    compound_data_t * data, struct nfs_resop4 *resp)
{
  cache_entry_t *dir_pentry = NULL;
  cache_entry_t *pentry = NULL;

  cache_inode_endofdir_t eod_met;
  fsal_attrib_list_t attrlookup;
  cache_inode_status_t cache_status;
  cache_inode_status_t cache_status_attr;

  char __attribute__ ((__unused__)) funcname[] = "nfs4_op_readdir";

  unsigned long dircount;
  unsigned long maxcount;
  entry4 *entry_nfs_array;
  cache_inode_dir_entry_t **dirent_array = NULL;
  verifier4 cookie_verifier;
  uint64_t cookie = 0;
  uint64_t end_cookie = 0;
  fsal_handle_t *entry_FSALhandle;
  nfs_fh4 entryFH;
  char val_fh[NFS4_FHSIZE];
  entry_name_array_item_t *entry_name_array = NULL;
  unsigned long space_used;
  unsigned int estimated_num_entries;
  unsigned int num_entries;
  int dir_pentry_unlock = FALSE;

  unsigned int i = 0;
  unsigned int outbuffsize = 0 ;
  unsigned int entrysize = 0 ;
 
  bitmap4 RdAttrErrorBitmap = { 1, (uint32_t *) "\0\0\0\b" };   /* 0xB = 11 = FATTR4_RDATTR_ERROR */
  attrlist4 RdAttrErrorVals = { 0, NULL };      /* Nothing to be seen here */

  resp->resop = NFS4_OP_READDIR;
  res_READDIR4.status = NFS4_OK;

  entryFH.nfs_fh4_len = 0;
  entryFH.nfs_fh4_val = val_fh;

  /* If there is no FH */
  if(nfs4_Is_Fh_Empty(&(data->currentFH)))
    {
      res_READDIR4.status = NFS4ERR_NOFILEHANDLE;
      return res_READDIR4.status;
    }

  /* If the filehandle is invalid */
  if(nfs4_Is_Fh_Invalid(&(data->currentFH)))
    {
      res_READDIR4.status = NFS4ERR_BADHANDLE;
      return res_READDIR4.status;
    }

  /* Tests if the Filehandle is expired (for volatile filehandle) */
  if(nfs4_Is_Fh_Expired(&(data->currentFH)))
    {
      res_READDIR4.status = NFS4ERR_FHEXPIRED;
      return res_READDIR4.status;
    }

  /* Pseudo Fs management */
  if(nfs4_Is_Fh_Pseudo(&(data->currentFH)))
    return nfs4_op_readdir_pseudo(op, data, resp);

  /* Xattrs management */
  if(nfs4_Is_Fh_Xattr(&(data->currentFH)))
    return nfs4_op_readdir_xattr(op, data, resp);

  /* You can readdir only within a directory */
  dir_pentry = data->current_entry;
  if(data->current_filetype != DIRECTORY)
    {
      res_READDIR4.status = NFS4ERR_NOTDIR;
      return res_READDIR4.status;
    }

  /* get the characteristic value for readdir operation */
  dircount = arg_READDIR4.dircount;
  maxcount = arg_READDIR4.maxcount*0.9;
  cookie = (unsigned int)arg_READDIR4.cookie;
  space_used = sizeof(entry4);

  /* dircount is considered meaningless by many nfsv4 client (like the CITI
   * one).  we use maxcount instead. */

  /* the Linux 3.0, 3.1.0 clients vs. TCP Ganesha comes out 10x slower
   * with 500 max entries */
#if 0
  /* takes 2s to return 2999 entries */
  estimated_num_entries = maxcount / sizeof(entry4);
#else
  /* takes 20s to return 2999 entries */
  estimated_num_entries = 50;
#endif

  LogFullDebug(COMPONENT_NFS_V4,
               "--- nfs4_op_readdir ---> dircount=%lu maxcount=%lu arg_cookie=%"
               PRIu64" cookie=%"PRIu64" estimated_num_entries=%u",
               dircount, maxcount, arg_READDIR4.cookie, cookie,
               estimated_num_entries);

  /* Do not use a cookie of 1 or 2 (reserved values) */
  if(cookie == 1 || cookie == 2)
    {
      res_READDIR4.status = NFS4ERR_BAD_COOKIE;
      return res_READDIR4.status;
    }

  /* Get only attributes that are allowed to be read */
  if(!nfs4_Fattr_Check_Access_Bitmap(&arg_READDIR4.attr_request,
                                     FATTR4_ATTR_READ))
    {
      res_READDIR4.status = NFS4ERR_INVAL;
      return res_READDIR4.status;
    }

  /* If maxcount is too short, return NFS4ERR_TOOSMALL */
  if(maxcount < sizeof(entry4) || estimated_num_entries == 0)
    {
      res_READDIR4.status = NFS4ERR_TOOSMALL;
      return res_READDIR4.status;
    }

  /*

   * If cookie verifier is used, then an non-trivial value is
   * returned to the client         This value is the mtime of
   * the pentry. If verifier is unused (as in many NFS
   * Servers) then only a set of zeros is returned (trivial
   * value) 
   */
  memset(cookie_verifier, 0, NFS4_VERIFIER_SIZE);
  if(data->pexport->UseCookieVerifier == 1)
    memcpy(cookie_verifier, &dir_pentry->internal_md.mod_time, sizeof(time_t));

  /* Cookie delivered by the server and used by the client SHOULD not ne 0, 1 or 2 (cf RFC3530, page192)
   * because theses value are reserved for special use.
   *      0 - cookie for first READDIR
   *      1 - reserved for . on client handside
   *      2 - reserved for .. on client handside
   * Entries '.' and '..' are not returned also
   * For these reason, there will be an offset of 3 between NFS4 cookie and
   * HPSS cookie */

  if((cookie != 0) && (data->pexport->UseCookieVerifier == 1))
    {
      if(memcmp(cookie_verifier, arg_READDIR4.cookieverf, NFS4_VERIFIER_SIZE) != 0)
        {

          res_READDIR4.status = NFS4ERR_BAD_COOKIE;
          return res_READDIR4.status;
        }
    }

  /* The default behaviour is to consider that eof is not reached, the
   * returned values by cache_inode_readdir will let us know if eod was
   * reached or not */
  res_READDIR4.READDIR4res_u.resok4.reply.eof = FALSE;

  /* Get prepared for readdir */
  if((dirent_array =
      (cache_inode_dir_entry_t **) Mem_Alloc(
          estimated_num_entries * sizeof(cache_inode_dir_entry_t*))) == NULL)
    {
      res_READDIR4.status = NFS4ERR_SERVERFAULT;
      goto out;
    }
  
  /* Perform the readdir operation */
  if(cache_inode_readdir(dir_pentry,
                         cookie,
                         estimated_num_entries,
                         &num_entries,
                         &end_cookie,
                         &eod_met,
                         dirent_array,
                         data->ht,
                         &dir_pentry_unlock,
                         data->pclient,
                         data->pcontext, &cache_status) != CACHE_INODE_SUCCESS)
    {
      res_READDIR4.status = nfs4_Errno(cache_status);
      goto out;
    }

  /* For an empty directory, we will find only . and .., so reply as if the
   * end is reached */
  if(num_entries == 0)
    {
      /* only . and .. */
      res_READDIR4.READDIR4res_u.resok4.reply.entries = NULL;
      res_READDIR4.READDIR4res_u.resok4.reply.eof = TRUE;
      memcpy(res_READDIR4.READDIR4res_u.resok4.cookieverf, cookie_verifier,
             NFS4_VERIFIER_SIZE);
    }
  else
    {
      /* Start computing the outbuffsize */
      outbuffsize = sizeof( bool_t) /* eof */ 
                  + sizeof( nfsstat4 ) /* READDIR4res::status */
                  + NFS4_VERIFIER_SIZE /* cookie verifier */ ;

      /* Allocation of reply structures */
      if((entry_name_array =
          (entry_name_array_item_t *) Mem_Alloc(num_entries *
                                                (FSAL_MAX_NAME_LEN + 1)))
         == NULL)
        {
          LogError(COMPONENT_NFS_V4, ERR_SYS, ERR_MALLOC, errno);
          res_READDIR4.status = NFS4ERR_SERVERFAULT;
          return res_READDIR4.status;
        }
      memset((char *)entry_name_array, 0,
             num_entries * (FSAL_MAX_NAME_LEN + 1));

      if((entry_nfs_array = (entry4 *) Mem_Alloc(num_entries * sizeof(entry4))) 
         == NULL)
        {
          LogError(COMPONENT_NFS_V4, ERR_SYS, ERR_MALLOC, errno);
          res_READDIR4.status = NFS4ERR_SERVERFAULT;
          return res_READDIR4.status;
        }

      for(i = 0; i < num_entries; i++) 
        {
          entry_nfs_array[i].name.utf8string_val = entry_name_array[i];

          if(str2utf8(dirent_array[i]->name.name,
                      &entry_nfs_array[i].name) == -1)
            {
              res_READDIR4.status = NFS4ERR_SERVERFAULT;
              goto out;
            }

          /* Set the cookie value */
          entry_nfs_array[i].cookie = dirent_array[i]->cookie;

          /* Get the pentry for the object's attributes and filehandle */
<<<<<<< HEAD
          if((pentry = cache_inode_lookup(dir_pentry,
                                          &dirent_array[i].name,
                                          data->pexport->cache_inode_policy,
                                          &attrlookup,
                                          data->ht,
                                          data->pclient,
                                          data->pcontext, &cache_status)) == NULL)
=======
          if((pentry = cache_inode_lookup_no_mutex(dir_pentry,
                                                   &dirent_array[i]->name,
                                                   &attrlookup,
                                                   data->ht,
                                                   data->pclient,
                                                   data->pcontext,
                                                   &cache_status))
             == NULL)
>>>>>>> 9a108b11
            {
              Mem_Free((char *)entry_nfs_array);
              /* Return the fattr4_rdattr_error , cf RFC3530, page 192 */
              entry_nfs_array[i].attrs.attrmask = RdAttrErrorBitmap;
              entry_nfs_array[i].attrs.attr_vals = RdAttrErrorVals;
              res_READDIR4.status = NFS4ERR_SERVERFAULT;
              goto out;
            }

          /* If file handle is asked in the attributes, provide it */
          if(arg_READDIR4.attr_request.bitmap4_val != NULL
             && (arg_READDIR4.attr_request.bitmap4_val[0] & FATTR4_FILEHANDLE))
            {
              if((entry_FSALhandle =
                  cache_inode_get_fsal_handle(pentry,
                                              &cache_status_attr)) == NULL)
                {
                  /* Faulty Handle or pentry */
                  Mem_Free((char *)entry_nfs_array);
                  res_READDIR4.status = NFS4ERR_SERVERFAULT;
                  goto out;
                }

              if(!nfs4_FSALToFhandle(&entryFH, entry_FSALhandle, data))
                {
                  /* Faulty type */
                  Mem_Free((char *)entry_nfs_array);
                  res_READDIR4.status = NFS4ERR_SERVERFAULT;
                  goto out;
                }
            }

          if(nfs4_FSALattr_To_Fattr(data->pexport,
                                    &attrlookup,
                                    &(entry_nfs_array[i].attrs),
                                    data, &entryFH, &(arg_READDIR4.attr_request)) != 0)
            {
              /* Return the fattr4_rdattr_error , cf RFC3530, page 192 */
              entry_nfs_array[i].attrs.attrmask = RdAttrErrorBitmap;
              entry_nfs_array[i].attrs.attr_vals = RdAttrErrorVals;
            }

          /* Update the size of the output buffer */
          entrysize = sizeof( nfs_cookie4 ) ; /* nfs_cookie4 */
          entrysize += sizeof( u_int ) ; /* pathname4::utf8strings_len */
          entrysize +=  entry_nfs_array[i].name.utf8string_len ; 
          entrysize += sizeof( u_int ) ; /* bitmap4_len */
          entrysize +=  entry_nfs_array[i].attrs.attrmask.bitmap4_len ;
          entrysize += sizeof( u_int ) ; /* attrlist4_len */
          entrysize +=  entry_nfs_array[i].attrs.attr_vals.attrlist4_len ;
          entrysize += sizeof( caddr_t ) ;
          outbuffsize += entrysize;

          LogFullDebug(COMPONENT_NFS_V4,
                  " === nfs4_op_readdir ===>   i=%u name=%s cookie=%"PRIu64" "
                  "entrysize=%u buffsize=%u",
                  i, dirent_array[i]->name.name,
                  (unsigned long long)entry_nfs_array[i].cookie,
                  entrysize,
                  outbuffsize);

          /* Chain the entries together */
          entry_nfs_array[i].nextentry = NULL;
          if(i != 0)
           {
              if( outbuffsize < maxcount )
                entry_nfs_array[i - 1].nextentry = &(entry_nfs_array[i]);
              else
               {
                   LogFullDebug(COMPONENT_NFS_V4,
                           "=== nfs4_op_readdir ===> "
                           "maxcount reached at %u entries name=%s "
                           "cookie=%llu "
                           "buffsize=%u (return early)",
                           i+1, 
                           dirent_array[i]->name.name,
                           (unsigned long long)entry_nfs_array[i].cookie,
                           outbuffsize);
                 entry_nfs_array[i - 1].nextentry = NULL ;
                 break ;
               }
           }
        }                       /* for i */

      if((i == num_entries) && (eod_met == END_OF_DIR))
      {

          LogFullDebug(COMPONENT_NFS_V4,
                  "End of directory reached:  num_entries=%d i=%d",
                  num_entries,
                  i);

          /* This is the end of the directory */
          res_READDIR4.READDIR4res_u.resok4.reply.eof = TRUE;
          memcpy(res_READDIR4.READDIR4res_u.resok4.cookieverf,
                 cookie_verifier, NFS4_VERIFIER_SIZE);
      }

      /* Put the entry's list in the READDIR reply */
      res_READDIR4.READDIR4res_u.resok4.reply.entries = entry_nfs_array;
    }

  /* Do not forget to set the verifier */
  memcpy((char *)res_READDIR4.READDIR4res_u.resok4.cookieverf, cookie_verifier,
         NFS4_VERIFIER_SIZE);

  res_READDIR4.status = NFS4_OK;

out:
  /* release read lock on dir_pentry, if requested */
  if (dir_pentry_unlock)
      V_r(&dir_pentry->lock);

  if (dirent_array)
      Mem_Free((char *)dirent_array);

  return res_READDIR4.status;
}                               /* nfs4_op_readdir */
/**
 * nfs4_op_readdir_Free: frees what was allocared to handle nfs4_op_readdir.
 * 
 * Frees what was allocared to handle nfs4_op_readdir.
 *
 * @param resp  [INOUT]    Pointer to nfs4_op results
 *
 * @return nothing (void function )
 * 
 */
void nfs4_op_readdir_Free(READDIR4res * resp)
{
  entry4 *entries;

  if(resp->status == NFS4_OK)
    {
      for(entries = resp->READDIR4res_u.resok4.reply.entries; entries != NULL;
          entries = entries->nextentry)
        {
          Mem_Free((char *)entries->attrs.attrmask.bitmap4_val);
          /** @todo Fixeme , bad Free here Mem_Free( (char *)entries->attrs.attr_vals.attrlist4_val ) ; */
        }

      if(resp->READDIR4res_u.resok4.reply.entries != NULL)
        {
          Mem_Free((char *)resp->READDIR4res_u.resok4.reply.entries[0].name.
                   utf8string_val);
          Mem_Free((char *)resp->READDIR4res_u.resok4.reply.entries);
        }
    }

  return;
}                               /* nfs4_op_readdir_Free */<|MERGE_RESOLUTION|>--- conflicted
+++ resolved
@@ -304,24 +304,14 @@
           entry_nfs_array[i].cookie = dirent_array[i]->cookie;
 
           /* Get the pentry for the object's attributes and filehandle */
-<<<<<<< HEAD
-          if((pentry = cache_inode_lookup(dir_pentry,
-                                          &dirent_array[i].name,
-                                          data->pexport->cache_inode_policy,
-                                          &attrlookup,
-                                          data->ht,
-                                          data->pclient,
-                                          data->pcontext, &cache_status)) == NULL)
-=======
-          if((pentry = cache_inode_lookup_no_mutex(dir_pentry,
-                                                   &dirent_array[i]->name,
-                                                   &attrlookup,
-                                                   data->ht,
-                                                   data->pclient,
-                                                   data->pcontext,
-                                                   &cache_status))
-             == NULL)
->>>>>>> 9a108b11
+          if( ( pentry = cache_inode_lookup_no_mutex( dir_pentry,
+                                                      &dirent_array[i]->name,
+                                                      data->pexport->cache_inode_policy,
+                                                      &attrlookup,
+                                                      data->ht,
+                                                      data->pclient,
+                                                      data->pcontext,
+                                                      &cache_status ) ) == NULL )
             {
               Mem_Free((char *)entry_nfs_array);
               /* Return the fattr4_rdattr_error , cf RFC3530, page 192 */
