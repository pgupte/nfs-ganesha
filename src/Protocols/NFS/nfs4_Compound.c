--- conflicted
+++ resolved
@@ -639,21 +639,12 @@
 			 * perms. Perms should even be set reasonably for pseudo
 			 * file system.
 			 */
-<<<<<<< HEAD
 			LogMidDebugAlt(COMPONENT_NFS_V4, COMPONENT_EXPORT,
 				       "Check export perms export = %08x req = %08x",
 				       data.req_ctx->export_perms->options &
 						EXPORT_OPTION_ACCESS_TYPE,
 				       perm_flags);
-			if ((data.req_ctx->export_perms->options &
-=======
-			LogFullDebug(COMPONENT_NFS_V4,
-				     "Check export perms export = %08x req = %08x",
-				     op_ctx->export_perms->options &
-						EXPORT_OPTION_ACCESS_TYPE,
-				     perm_flags);
 			if ((op_ctx->export_perms->options &
->>>>>>> 9bd17585
 			     perm_flags) != perm_flags) {
 				/* Export doesn't allow requested
 				 * access for this client.
