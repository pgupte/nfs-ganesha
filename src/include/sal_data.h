/*
 *
 *
 * Copyright CEA/DAM/DIF  (2008)
 * contributeur : Philippe DENIEL   philippe.deniel@cea.fr
 *                Thomas LEIBOVICI  thomas.leibovici@cea.fr
 *
 *
 * This program is free software; you can redistribute it and/or
 * modify it under the terms of the GNU Lesser General Public
 * License as published by the Free Software Foundation; either
 * version 3 of the License, or (at your option) any later version.
 *
 * This program is distributed in the hope that it will be useful,
 * but WITHOUT ANY WARRANTY; without even the implied warranty of
 * MERCHANTABILITY or FITNESS FOR A PARTICULAR PURPOSE.  See the GNU
 * Lesser General Public License for more details.
 *
 * You should have received a copy of the GNU Lesser General Public
 * License along with this library; if not, write to the Free Software
 * Foundation, Inc., 51 Franklin Street, Fifth Floor, Boston, MA  02110-1301  USA
 *
 * ---------------------------------------
 */

/**
 * \file    sal_data.h
 * \author  $Author: deniel $
 * \date    $Date: 2006/01/24 11:43:15 $
 * \version $Revision: 1.95 $
 * \brief   Management of the state abstraction layer.
 *
 * sal_data.h : Management of the state abstraction layer
 *
 *
 */

#ifndef _SAL_DATA_H
#define _SAL_DATA_H

#include <unistd.h>
#include <sys/types.h>
#include <sys/param.h>
#include <time.h>
#include <pthread.h>

#include "cache_inode.h"
#include "stuff_alloc.h"
#include "RW_Lock.h"
#include "LRU_List.h"
#include "HashData.h"
#include "HashTable.h"
#include "fsal.h"
#include "fsal_types.h"
#include "log_macros.h"
#include "config_parsing.h"
#include "nfs23.h"
#include "nfs4.h"
#include "nfs_proto_functions.h"
#ifdef _USE_NLM
#include "nlm4.h"
#endif
#include "nlm_list.h"
#ifdef _USE_NFS4_1
#include "nfs41_session.h"
#endif                          /* _USE_NFS4_1 */
#ifdef _USE_FSALMDS
#include "fsal_pnfs.h"
#endif /* _USE_FSALMDS */

/* Indicate if state code must support blocking locks
 * NLM supports blocking locks
 * Eventually NFS v4.1 will support blocking locks
 */
#ifdef _USE_NLM
#define _USE_BLOCKING_LOCKS
#endif

/* Some habits concerning mutex management */
#ifndef P
#define P( a ) pthread_mutex_lock( &a )
#endif

#ifndef V
#define V( a ) pthread_mutex_unlock( &a )
#endif

#define STATE_LOCK_OFFSET_EOF 0xFFFFFFFFFFFFFFFFLL

/* Forward references to types */
typedef struct state_nfs4_owner_t   state_nfs4_owner_t;
typedef struct state_owner_t        state_owner_t;
typedef struct state_t              state_t;
typedef struct nfs_argop4_state     nfs_argop4_state;
typedef struct state_lock_entry_t   state_lock_entry_t;
typedef struct state_async_queue_t  state_async_queue_t;
#ifdef _USE_NLM
typedef struct state_nlm_client_t   state_nlm_client_t;
#endif
#ifdef _USE_BLOCKING_LOCKS
typedef struct state_cookie_entry_t state_cookie_entry_t;
typedef struct state_block_data_t   state_block_data_t;
<<<<<<< HEAD
#endif
=======
#endif /* _USE_BLOCKING_LOCKS */
#ifdef _USE_FSALMDS
typedef struct state_layout_segment_t state_layout_segment_t;
#endif /* _USE_FSALMDS */
>>>>>>> a34bf661

typedef struct nfs_state_id_param__
{
  hash_parameter_t hash_param;
} nfs_state_id_parameter_t;

typedef struct nfs4_owner_parameter_t
{
  hash_parameter_t hash_param;
} nfs4_owner_parameter_t;

typedef enum state_type_t
{
  STATE_TYPE_NONE    = 0,
  STATE_TYPE_SHARE   = 1,
  STATE_TYPE_DELEG   = 2,
  STATE_TYPE_LOCK    = 4,
  STATE_TYPE_LAYOUT  = 5
} state_type_t;

typedef struct state_share__
{
  char              share_oexcl_verifier[8]; /**< Verifier to use when opening a file as EXCLUSIVE4       */
  unsigned int      share_access;            /**< The NFSv4 Share Access state                            */
  unsigned int      share_deny;              /**< The NFSv4 Share Deny state                              */
  struct glist_head share_lockstates;        /**< The list of lock states associated with this open state */
} state_share_t;

typedef struct state_lock_t
{
  state_t           * popenstate;      /**< The related open-stateid            */
  struct glist_head   state_locklist;  /**< List of locks owned by this stateid */
  struct glist_head   state_sharelist; /**< List of states related to a share          */
} state_lock_t;

typedef struct state_deleg__
{
  unsigned int nothing;
} state_deleg_t;

typedef struct state_layout__
{
#ifdef _USE_FSALMDS
  layouttype4            state_layout_type;
  bool_t                 state_return_on_close;
  struct glist_head      state_segments;
#else
  int nothing;
#endif /* _USE_FSALMDS */
} state_layout_t;

typedef union state_data_t
{
  state_share_t  share;
  state_lock_t   lock;
  state_deleg_t  deleg;
  state_layout_t layout;
} state_data_t;

/* The value 12 is fixed by RFC3530 */
#define OTHERSIZE 12

extern char all_zero[OTHERSIZE];
extern char all_one[OTHERSIZE];

struct state_t
{
  struct glist_head state_list;                /**< List of states on a file                   */
  struct glist_head state_perowner;	       /**< List of states on a owner		       */
  unsigned int      exportid;
  state_type_t      state_type;
  state_data_t      state_data;
  u_int32_t         state_seqid;               /**< The NFSv4 Sequence id                      */
  char              stateid_other[OTHERSIZE];  /**< "Other" part of state id, used as hash key */
  state_owner_t   * state_powner;              /**< State Owner related to this state          */
  cache_entry_t   * state_pentry;              /**< Related pentry                             */
  struct glist_head owner_states;              /**< List of states for an owner                */
};

typedef struct state_nfs4_owner_name_t
{
  clientid4    son_clientid;
  unsigned int son_owner_len;
  char         son_owner_val[MAXNAMLEN];
  bool_t       son_islock;
} state_nfs4_owner_name_t;

typedef enum state_owner_type_t
{
  STATE_LOCK_OWNER_UNKNOWN,
#ifdef _USE_NLM
  STATE_LOCK_OWNER_NLM,
#endif
  STATE_OPEN_OWNER_NFSV4,
  STATE_LOCK_OWNER_NFSV4,
  STATE_CLIENTID_OWNER_NFSV4
} state_owner_type_t;

#ifdef _USE_NLM
typedef enum care_t
{
  CARE_NOT,
  CARE_NO_MONITOR,
  CARE_MONITOR
} care_t;

typedef struct state_nsm_client_t
{
  pthread_mutex_t         ssc_mutex;
  struct glist_head       ssc_lock_list;
  sockaddr_t              ssc_client_addr;
  int                     ssc_refcount;
  bool_t                  ssc_monitored;
  int                     ssc_nlm_caller_name_len;
  char                  * ssc_nlm_caller_name;
} state_nsm_client_t;

struct state_nlm_client_t
{
  pthread_mutex_t         slc_mutex;
  state_nsm_client_t    * slc_nsm_client;
  xprt_type_t             slc_client_type;
  int                     slc_refcount;
  int                     slc_nlm_caller_name_len;
  char                    slc_nlm_caller_name[LM_MAXSTRLEN+1];
  CLIENT                * slc_callback_clnt;
};

typedef struct state_nlm_owner_t
{
  state_nlm_client_t * so_client;
  int32_t              so_nlm_svid;
} state_nlm_owner_t;
#endif

struct nfs_argop4_state
{
  nfs_opnum4 argop;
  union
  {
    CLOSE4args opclose;
    LOCK4args oplock;
    LOCKU4args oplocku;
    OPEN4args opopen;
    OPEN_CONFIRM4args opopen_confirm;
    OPEN_DOWNGRADE4args opopen_downgrade;
  } nfs_argop4_u;
};

struct state_nfs4_owner_t
{
  clientid4           so_clientid;
  unsigned int        so_confirmed;
  seqid4              so_seqid;
  uint32_t            so_counter;       /** < Counter is used to build unique stateids  */
  nfs_argop4_state    so_args;          /** < Saved args                                */
  cache_entry_t     * so_last_pentry;   /** < Last file operated on by this state owner */
  nfs_resop4          so_resp;          /** < Saved response                            */
  state_owner_t     * so_related_owner;
  struct glist_head   so_owner_list;    /** < Share and lock owners with the same clientid */
  struct glist_head   so_state_list;    /** < States owned by this owner */
  struct glist_head   so_perclient;     /** open owner entry to be linked to client */
  struct glist_head   so_states;	/** 1 owner could have many states */
};

/* Undistinguished lock owner type */
struct state_owner_t
{
  state_owner_type_t      so_type;
  struct glist_head       so_lock_list;
  pthread_mutex_t         so_mutex;
  int                     so_refcount;
  int                     so_owner_len;
  char                    so_owner_val[NFS4_OPAQUE_LIMIT]; /* big enough for all owners */
  cache_inode_client_t  * so_pclient;
  union
  {
    state_nfs4_owner_t    so_nfs4_owner;
#ifdef _USE_NLM
    state_nlm_owner_t     so_nlm_owner;
#endif
  } so_owner;
};

extern state_owner_t unknown_owner;

/*
 * Possible errors
 */
typedef enum state_status_t
{
  STATE_SUCCESS               = 0,
  STATE_MALLOC_ERROR          = 1,
  STATE_POOL_MUTEX_INIT_ERROR = 2,
  STATE_GET_NEW_LRU_ENTRY     = 3,
  STATE_UNAPPROPRIATED_KEY    = 4,
  STATE_INIT_ENTRY_FAILED     = 5,
  STATE_FSAL_ERROR            = 6,
  STATE_LRU_ERROR             = 7,
  STATE_HASH_SET_ERROR        = 8,
  STATE_NOT_A_DIRECTORY       = 9,
  STATE_INCONSISTENT_ENTRY    = 10,
  STATE_BAD_TYPE              = 11,
  STATE_ENTRY_EXISTS          = 12,
  STATE_DIR_NOT_EMPTY         = 13,
  STATE_NOT_FOUND             = 14,
  STATE_INVALID_ARGUMENT      = 15,
  STATE_INSERT_ERROR          = 16,
  STATE_HASH_TABLE_ERROR      = 17,
  STATE_FSAL_EACCESS          = 18,
  STATE_IS_A_DIRECTORY        = 19,
  STATE_FSAL_EPERM            = 20,
  STATE_NO_SPACE_LEFT         = 21,
  STATE_CACHE_CONTENT_ERROR   = 22,
  STATE_CACHE_CONTENT_EXISTS  = 23,
  STATE_CACHE_CONTENT_EMPTY   = 24,
  STATE_READ_ONLY_FS          = 25,
  STATE_IO_ERROR              = 26,
  STATE_FSAL_ESTALE           = 27,
  STATE_FSAL_ERR_SEC          = 28,
  STATE_STATE_CONFLICT        = 29,
  STATE_QUOTA_EXCEEDED        = 30,
  STATE_DEAD_ENTRY            = 31,
  STATE_ASYNC_POST_ERROR      = 32,
  STATE_NOT_SUPPORTED         = 33,
  STATE_STATE_ERROR           = 34,
  STATE_FSAL_DELAY            = 35,
  STATE_NAME_TOO_LONG         = 36,
  STATE_LOCK_CONFLICT         = 37,
  STATE_LOCK_BLOCKED          = 38,
  STATE_LOCK_DEADLOCK         = 39,
  STATE_BAD_COOKIE            = 40,
  STATE_FILE_BIG              = 41,
  STATE_GRACE_PERIOD          = 42,
  STATE_CACHE_INODE_ERR       = 43,
  STATE_SIGNAL_ERROR          = 44,
<<<<<<< HEAD
=======
  STATE_KILLED                = 45,
>>>>>>> a34bf661
} state_status_t;

typedef enum state_blocking_t
{
  STATE_NON_BLOCKING,
  STATE_NLM_BLOCKING,
  STATE_NFSV4_BLOCKING,
  STATE_GRANTING,
  STATE_CANCELED
} state_blocking_t;

/* The granted call back is responsible for acquiring a reference to
 * the lock entry if needed.
 *
 * NB: this is always defined to avoid conditional function prototype
 */
typedef state_status_t (*granted_callback_t)(cache_entry_t        * pentry,
                                             state_lock_entry_t   * lock_entry,
                                             cache_inode_client_t * pclient,
                                             state_status_t       * pstatus);

typedef bool_t (*block_data_to_fsal_context_t)(state_block_data_t * block_data,
                                               fsal_op_context_t  * fsal_context);

#ifdef _USE_BLOCKING_LOCKS
typedef struct state_nlm_block_data_t
{
  sockaddr_t                 sbd_nlm_hostaddr;
  netobj                     sbd_nlm_fh;
  char                       sbd_nlm_fh_buf[MAX_NETOBJ_SZ];
} state_nlm_block_data_t;

/* List of all locks blocked in FSAL */
struct glist_head state_blocked_locks;

/* List of all async blocking locks notified by FSAL but not processed */
struct glist_head state_notified_locks;

/* Mutex to protect above lists */
pthread_mutex_t blocked_locks_mutex;

typedef enum state_grant_type_t
<<<<<<< HEAD
{
  STATE_GRANT_NONE,
  STATE_GRANT_INTERNAL,
  STATE_GRANT_FSAL,
  STATE_GRANT_FSAL_AVAILABLE
} state_grant_type_t;

struct state_block_data_t
{
=======
{
  STATE_GRANT_NONE,
  STATE_GRANT_INTERNAL,
  STATE_GRANT_FSAL,
  STATE_GRANT_FSAL_AVAILABLE
} state_grant_type_t;

struct state_block_data_t
{
>>>>>>> a34bf661
  struct glist_head              sbd_list;
  state_grant_type_t             sbd_grant_type;
  granted_callback_t             sbd_granted_callback;
  state_cookie_entry_t         * sbd_blocked_cookie;
  state_lock_entry_t           * sbd_lock_entry;
  block_data_to_fsal_context_t   sbd_block_data_to_fsal_context;
  struct user_credentials        sbd_credential;
  union
    {
#ifdef _USE_NLM
      state_nlm_block_data_t     sbd_nlm_block_data;
#endif
      void                     * sbd_v4_block_data;
    } sbd_block_data;
};
#else
typedef void state_block_data_t;
#endif

struct state_lock_entry_t
{
  struct glist_head      sle_list;
  struct glist_head      sle_owner_locks;
  struct glist_head      sle_locks;
#ifdef _DEBUG_MEMLEAKS
  struct glist_head      sle_all_locks;
#endif
  int                    sle_ref_count;
  unsigned long long     sle_fileid;
  cache_entry_t        * sle_pentry;
  state_blocking_t       sle_blocked;
  state_block_data_t   * sle_block_data;
  state_owner_t        * sle_owner;
  state_t              * sle_state;
  fsal_lock_param_t      sle_lock;
  pthread_mutex_t        sle_mutex;
};

#ifdef _USE_FSALMDS
struct state_layout_segment_t
{
  struct glist_head      sls_state_segments;
  state_t              * sls_state;
  struct pnfs_segment    sls_segment;
  void                 * sls_fsal_data;
  pthread_mutex_t        sls_mutex;
};
#endif /* _USE_FSALMDS */

#ifdef _USE_NLM
#define sle_client_locks sle_locks
#endif
#define sle_state_locks  sle_locks

#ifdef _USE_BLOCKING_LOCKS
/*
 * Management of lce_refcount:
 *
 *   state_add_grant_cookie creates a reference.
 *   state_find_grant       gets a reference
 *   state_complete_grant   always releases 1 reference
 *                                it releases a 2nd reference when the call instance
 *                                is the first to actually try and complete the grant
 *   state_release_grant    always releases 1 reference
 *                                it releases a 2nd reference when the call instance
 *                                is the first to actually try and release the grant
 *   state_cancel_grant     calls cancel_blocked_lock, which will release
 *                                the initial reference
 *   cancel_blocked_lock          releases 1 reference if cookie exists
 *                                called by state_cancel_grant
 *                                also called by unlock, cancel, sm_notify
 */
struct state_cookie_entry_t
{
  cache_entry_t      * sce_pentry;
  state_lock_entry_t * sce_lock_entry;
  void               * sce_pcookie;
  int                  sce_cookie_size;
};

/*
 * Structures for state async processing
 *
 */
extern cache_inode_client_t state_async_cache_inode_client;

typedef void (state_async_func) (state_async_queue_t * arg);

#ifdef _USE_NLM
typedef struct state_nlm_async_data_t
{
  state_nlm_client_t       * nlm_async_host;
  void                     * nlm_async_key;
  union
    {
      nfs_res_t              nlm_async_res;
      nlm4_testargs          nlm_async_grant;
    } nlm_async_args;
} state_nlm_async_data_t;
#endif

typedef struct state_async_block_data_t
{
  state_lock_entry_t * state_async_lock_entry;
} state_async_block_data_t;

struct state_async_queue_t
{
  struct glist_head              state_async_glist;
  state_async_func             * state_async_func;
  union
    {
#ifdef _USE_NLM
      state_nlm_async_data_t     state_nlm_async_data;
#endif
      void                     * state_no_data;
    } state_async_data;
};
#endif

#endif                          /*  _SAL_DATA_H */<|MERGE_RESOLUTION|>--- conflicted
+++ resolved
@@ -100,14 +100,10 @@
 #ifdef _USE_BLOCKING_LOCKS
 typedef struct state_cookie_entry_t state_cookie_entry_t;
 typedef struct state_block_data_t   state_block_data_t;
-<<<<<<< HEAD
-#endif
-=======
 #endif /* _USE_BLOCKING_LOCKS */
 #ifdef _USE_FSALMDS
 typedef struct state_layout_segment_t state_layout_segment_t;
 #endif /* _USE_FSALMDS */
->>>>>>> a34bf661
 
 typedef struct nfs_state_id_param__
 {
@@ -344,10 +340,7 @@
   STATE_GRACE_PERIOD          = 42,
   STATE_CACHE_INODE_ERR       = 43,
   STATE_SIGNAL_ERROR          = 44,
-<<<<<<< HEAD
-=======
   STATE_KILLED                = 45,
->>>>>>> a34bf661
 } state_status_t;
 
 typedef enum state_blocking_t
@@ -390,7 +383,6 @@
 pthread_mutex_t blocked_locks_mutex;
 
 typedef enum state_grant_type_t
-<<<<<<< HEAD
 {
   STATE_GRANT_NONE,
   STATE_GRANT_INTERNAL,
@@ -400,17 +392,6 @@
 
 struct state_block_data_t
 {
-=======
-{
-  STATE_GRANT_NONE,
-  STATE_GRANT_INTERNAL,
-  STATE_GRANT_FSAL,
-  STATE_GRANT_FSAL_AVAILABLE
-} state_grant_type_t;
-
-struct state_block_data_t
-{
->>>>>>> a34bf661
   struct glist_head              sbd_list;
   state_grant_type_t             sbd_grant_type;
   granted_callback_t             sbd_granted_callback;
