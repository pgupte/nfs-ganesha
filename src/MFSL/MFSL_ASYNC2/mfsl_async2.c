--- conflicted
+++ resolved
@@ -251,18 +251,6 @@
   return FSAL_setattrs(&filehandle->handle, p_context, attrib_set, object_attributes);
 }                               /* MFSL_setattrs */
 
-<<<<<<< HEAD
-fsal_status_t MFSL_link(mfsl_object_t * target_handle,   /* IN */
-                        mfsl_object_t * dir_handle,      /* IN */
-                        fsal_name_t * p_link_name,       /* IN */
-                        fsal_op_context_t * p_context,   /* IN */
-                        mfsl_context_t * p_mfsl_context, /* IN */
-                        fsal_attrib_list_t * attributes, /* [ IN/OUT ] */ 
-			void * pextra )
-{
-  return FSAL_link(&target_handle->handle,
-                   &dir_handle->handle, p_link_name, p_context, attributes);
-=======
 fsal_status_t MFSL_link(mfsl_object_t      * target_handle,  /* IN */
                         mfsl_object_t      * dir_handle,     /* IN */
                         fsal_name_t        * p_link_name,    /* IN */
@@ -358,7 +346,6 @@
 				);
 
 	return fsal_status;
->>>>>>> 9a230078
 }                               /* MFSL_link */
 
 fsal_status_t MFSL_opendir(mfsl_object_t * dir_handle,  /* IN */
