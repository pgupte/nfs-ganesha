Name: @PACKAGE@ 
Version: @VERSION@ 
Release: 1%{?dist}
Summary: NFS Server running in user space with large cache 
License: LGPL
Group: Applications/System
%if %{?_with_posix:1}%{!?_with_posix:0}
%if %{?_with_postgresql:1}%{!?_with_postgresql:0}
BuildRequires:  postgresql-devel >= 7.1
BuildRequires:  postgresql-libs >= 7.1
%else
BuildRequires:  mysql-devel >= 5.0
BuildRequires:  mysql-libs >= 5.0
%endif
%endif
%if %{?_with_gpfs:1}%{!?_with_gpfs:0}
# we have to be really specific on kernel version
# because we are packaging a module
BuildRequires: kernel == 2.6.18-194.el5
%endif
BuildRequires:  net-snmp-libs >= 5.1
BuildRequires:  net-snmp-devel >= 5.1
#BuildRequires:  lm_sensors-devel >= 2.8
Url: http://nfs-ganesha.sourceforge.net
Source0: http://downloads.sourceforge.net/nfs-ganesha/%{name}-%{version}.tar.gz
BuildRoot: %{_tmppath}/%{name}-%{version}-%{release}-root-%(%{__id_u} -n)

%description
NFS-GANESHA is a NFS Server running in user space with a large cache.
It comes with various backend modules to support different file systems
and namespaces. Supported name spaces ar POSIX, PROXY, SNMP, FUSE-like and HPSS.

%package common
Summary: Common files for all NFS-GANESHA server variants
Group: Applications/System
Provides: %{name} = %{version}-%{release}
Obsoletes: %{name} < @VERSION@ 

%description common
NFS-GANESHA is a NFS Server running in user space with a large cache.
It comes with various backend modules to support different file systems
and namespaces. This package contains the common files for all variants.


%if %{?_with_proxy:1}%{!?_with_proxy:0}
%package proxy
Summary: The NFS-GANESHA server compiled as a PROXY 
Group: Applications/System
Requires: %{name}-common = %{version}-%{release}

%description proxy
NFS-GANESHA is a NFS Server running in user space with a large cache.
It comes with various backend modules to support different file systems
and namespaces. This package provides support for NFS-GANESHA as a PROXY.
%endif

%if %{?_with_lustre:1}%{!?_lustre:0}
%package lustre
Summary: The NFS-GANESHA server compiled for using the LUSTRE interface 
Group: Applications/System
Requires: %{name}-common = %{version}-%{release}

%description lustre
NFS-GANESHA is a NFS Server running in user space with a large cache.
It comes with various backend modules to support different file systems
and namespaces. This package provides support for GANESHA using the LUSTRE
interface.
%endif


%if %{?_with_xfs:1}%{!?_with_xfs:0}
%package xfs
Summary: The NFS-GANESHA server compiled as a NFS gateway to SNMP. 
Group: Applications/System
Requires: xfsprogs
BuildRequires: xfsprogs-devel xfsprogs-qa-devel
Requires: %{name}-common = %{version}-%{release}

%description xfs
NFS-GANESHA is a NFS Server running in user space with a large cache.
It comes with various backend modules to support different file systems
and namespaces. This package provides support for NFS-GANESHA used on top on XFS.
%endif

%if %{?_with_gpfs:1}%{!?_with_gpfs:0}
%package gpfs
Summary: The NFS-GANESHA server compiled for use with GPFS. 
Group: Applications/System
Requires: %{name}-common = %{version}-%{release}

%description gpfs
NFS-GANESHA is a NFS Server running in user space with a large cache.
It comes with various backend modules to support different file systems
and namespaces. This package provides support for NFS-GANESHA used on top on GPFS.
%endif

%if %{?_with_posix:1}%{!?_with_posix:0}
%package posix
Summary: The NFS-GANESHA server compiled for using the POSIX interface 
Group: Applications/System
%if %{?_with_postgresql:1}%{!?_with_postgresql:0}
Requires: postgresql >= 7.1  postgresql-server >= 7.1
%else
Requires: mysql >= 5.0  mysql-server >= 5.0
%endif
Requires: %{name}-common = %{version}-%{release}

%description posix
NFS-GANESHA is a NFS Server running in user space with a large cache.
It comes with various backend modules to support different file systems
and namespaces. This package provides support for GANESHA using the POSIX
interface.
%endif

%if %{?_with_lustre:1}%{!?_lustre:0}
%package lustre
Summary: The NFS-GANESHA server compiled for using the LUSTRE interface 
Group: Applications/System
Requires: %{name}-common = %{version}-%{release}

%description lustre
NFS-GANESHA is a NFS Server running in user space with a large cache.
It comes with various backend modules to support different file systems
and namespaces. This package provides support for GANESHA using the LUSTRE
interface.
%endif


%if %{?_with_snmp:1}%{!?_with_snmp:0}
%package snmp
Summary: The NFS-GANESHA server compiled as a NFS gateway to SNMP. 
Group: Applications/System
Requires: net-snmp >= 5.1 
Requires: lm_sensors-devel >= 2.10 
Requires: %{name}-common = %{version}-%{release}

%description snmp
NFS-GANESHA is a NFS Server running in user space with a large cache.
It comes with various backend modules to support different file systems
and namespaces. This package provides a NFS gateway to SNMP, making it 
possible to browse SNMP exported information in a procfs-like way.
%endif


%if %{?_with_fuse:1}%{!?_with_fuse:0}
%package fuselike 
Summary: The ganeshaNFS library for FUSE-like bindings
Group: Applications/System
Requires: %{name}-common = %{version}-%{release}

%description fuselike
NFS-GANESHA is a NFS Server running in user space with a large cache.
It comes with various backend modules to support different file systems
and namespaces. This package contains the components for FUSE-like
bindings.

%package fuselike-devel
Summary: The NFS-GANESHA development files for FUSE-like bindings
Group: Applications/System
Requires: pkgconfig
Requires: %{name}-fuselike = %{version}-%{release}

%description fuselike-devel
NFS-GANESHA is a NFS Server running in user space with a large cache.
It comes with various backend modules to support different file systems
and namespaces. This package contains the development headers for FUSE-like
%endif

%if %{?_with_hpss:1}%{!?_with_hpss:0}
%package hpss
Summary: The NFS-GANESHA server compiled as a NFS gateway to HPSS.
Group: Applications/System
Requires: %{name}-common = %{version}-%{release}

%description hpss
NFS-GANESHA is a NFS Server running in user space with a large cache.
It comes with various backend modules to support different file systems
and namespaces. This package provides support for NFS-GANESHA used with HPSS.
%endif


%prep
%setup -q -n %{name}-%{version}

%build

%configure @ac_configure_args@ 'CC=gcc -g' 'CFLAGS=-g' 'CXXFLAGS=-g'

# try 1 recovery when there is a // make error, then use simple make at 2nd error 
make %{?_smp_mflags}  || make %{?_smp_mflags}  || make
<<<<<<< HEAD
=======

>>>>>>> b1d3fa2d

%install
rm -rf $RPM_BUILD_ROOT
mkdir -p $RPM_BUILD_ROOT
mkdir -p $RPM_BUILD_ROOT%{_sysconfdir}/ganesha
mkdir -p $RPM_BUILD_ROOT%{_sysconfdir}/init.d
mkdir -p $RPM_BUILD_ROOT%{_bindir}
mkdir -p $RPM_BUILD_ROOT%{_libdir}
mkdir -p $RPM_BUILD_ROOT%{_libdir}/pkgconfig

make install DESTDIR=$RPM_BUILD_ROOT

<<<<<<< HEAD
# make allinst SRCDIR=%tmp_install_dir DESTDIR=$RPM_BUILD_ROOT
=======
>>>>>>> b1d3fa2d
%if %{?_with_hpss:1}%{!?_with_hpss:0}
install -m 644 config_samples/hpss.ganesha.nfsd.conf           $RPM_BUILD_ROOT%{_sysconfdir}/ganesha
%endif
%if %{?_with_posix:1}%{!?_with_posix:0}
install -m 755 nfs-ganesha.posix.init                          $RPM_BUILD_ROOT%{_sysconfdir}/init.d/nfs-ganesha.posix
install -m 644 config_samples/posix.ganesha.nfsd.conf          $RPM_BUILD_ROOT%{_sysconfdir}/ganesha
install -m 644 FSAL/FSAL_POSIX/DBExt/PGSQL/posixdb_v8.sql      $RPM_BUILD_ROOT%{_sysconfdir}/ganesha
install -m 644 FSAL/FSAL_POSIX/DBExt/PGSQL/posixdb_v7.sql      $RPM_BUILD_ROOT%{_sysconfdir}/ganesha
install -m 644 FSAL/FSAL_POSIX/DBExt/MYSQL/posixdb_mysql5.sql  $RPM_BUILD_ROOT%{_sysconfdir}/ganesha
%endif
%if %{?_with_proxy:1}%{!?_with_proxy:0}
install -m 755 nfs-ganesha.proxy.init                          $RPM_BUILD_ROOT%{_sysconfdir}/init.d/nfs-ganesha.proxy
install -m 644 config_samples/proxy.ganesha.nfsd.conf          $RPM_BUILD_ROOT%{_sysconfdir}/ganesha
%endif
%if %{?_with_xfs:1}%{!?_with_xfs:0}
install -m 755 nfs-ganesha.xfs.init                          $RPM_BUILD_ROOT%{_sysconfdir}/init.d/nfs-ganesha.xfs
install -m 644 config_samples/xfs.ganesha.nfsd.conf          $RPM_BUILD_ROOT%{_sysconfdir}/ganesha
%endif
%if %{?_with_gpfs:1}%{!?_with_gpfs:0}
install -m 755 nfs-ganesha.gpfs.init                          $RPM_BUILD_ROOT%{_sysconfdir}/init.d/nfs-ganesha.gpfs
install -m 644 config_samples/gpfs.ganesha.nfsd.conf          $RPM_BUILD_ROOT%{_sysconfdir}/ganesha
rm -f $RPM_BUILD_ROOT/lib/modules/*/modules*
%endif
%if %{?_with_lustre:1}%{!?_with_lustre:0}
install -m 755 nfs-ganesha.lustre.init                          $RPM_BUILD_ROOT%{_sysconfdir}/init.d/nfs-ganesha.lustre
install -m 644 config_samples/lustre.ganesha.nfsd.conf          $RPM_BUILD_ROOT%{_sysconfdir}/ganesha
%endif
%if %{?_with_snmp:1}%{!?_with_snmp:0}
install -m 755 nfs-ganesha.snmp.init                           $RPM_BUILD_ROOT%{_sysconfdir}/init.d/nfs-ganesha.snmp
install -m 644 config_samples/snmp.ganesha.nfsd.conf           $RPM_BUILD_ROOT%{_sysconfdir}/ganesha
%endif
%if %{?_with_hpss:1}%{!?_with_hpss:0}
install -m 755 nfs-ganesha.hpss.init                           $RPM_BUILD_ROOT%{_sysconfdir}/init.d/nfs-ganesha.hpss
%endif
install -m 644 config_samples/hosts.ganesha                    $RPM_BUILD_ROOT%{_sysconfdir}/ganesha
install -m 644 config_samples/uidgid_mapfile.ganesha           $RPM_BUILD_ROOT%{_sysconfdir}/ganesha
install -m 755 tools/ganestat.pl                               $RPM_BUILD_ROOT%{_bindir}

mkdir -p  $RPM_BUILD_ROOT%{_datadir}/%{name}
install -m 644 ganesha.vim     $RPM_BUILD_ROOT%{_datadir}/%{name}
install -m 644 ganesha_au.vim  $RPM_BUILD_ROOT%{_datadir}/%{name}
for vimver in 63 64 70 71 ; do
  mkdir -p $RPM_BUILD_ROOT%{_datadir}/vim/vim$vimver/syntax
  mkdir -p $RPM_BUILD_ROOT%{_datadir}/vim/vim$vimver/autoload
  cd $RPM_BUILD_ROOT%{_datadir}/vim/vim$vimver/syntax 
  ln -s ../../../%{name}/ganesha.vim .
  cd $RPM_BUILD_ROOT%{_datadir}/vim/vim$vimver/autoload 
  ln -s ../../../%{name}/ganesha_au.vim .
done


%clean
rm -rf $RPM_BUILD_ROOT

%files common
%defattr(-,root,root,-)
%doc LICENSE.txt Docs/nfs-ganesha-userguide.pdf Docs/nfs-ganesha-adminguide.pdf Docs/nfs-ganeshell-userguide.pdf Docs/nfs-ganesha-ganestat.pdf Docs/using_ganeshell.pdf Docs/nfs-ganesha-convert_fh.pdf Docs/using_*_fsal.pdf
%doc Docs/ganesha_snmp_adm.pdf
%dir %{_sysconfdir}/ganesha/
%dir %{_datadir}/%{name}
%config(noreplace) %{_sysconfdir}/ganesha/hosts.ganesha
%config(noreplace) %{_sysconfdir}/ganesha/uidgid_mapfile.ganesha
%{_bindir}/ganestat.pl
%{_datadir}/%{name}/ganesha.vim
%{_datadir}/%{name}/ganesha_au.vim
%{_datadir}/vim/*/syntax/*
%{_datadir}/vim/*/autoload/*


%if %{?_with_proxy:1}%{!?_with_proxy:0}
%files proxy
%defattr(-,root,root,-)
%{_bindir}/proxy.ganesha.*
%{_bindir}/proxy.ganeshell
%{_sysconfdir}/init.d/nfs-ganesha.proxy
%config %{_sysconfdir}/ganesha/proxy.ganesha*
%endif

%if %{?_with_xfs:1}%{!?_with_xfs:0}
%files xfs
%defattr(-,root,root,-)
%{_bindir}/xfs.ganesha.*
%{_bindir}/xfs.ganeshell
%{_sysconfdir}/init.d/nfs-ganesha.xfs
%config %{_sysconfdir}/ganesha/xfs.ganesha*
%endif

%if %{?_with_gpfs:1}%{!?_with_gpfs:0}
%files gpfs
%defattr(-,root,root,-)
/lib/modules/*/extra/*.ko
%{_bindir}/gpfs.ganesha.*
%{_bindir}/gpfs.ganeshell
%{_sysconfdir}/init.d/nfs-ganesha.gpfs
%config %{_sysconfdir}/ganesha/gpfs.ganesha*
%endif



%if %{?_with_lustre:1}%{!?_with_lustre:0}
%files lustre
%defattr(-,root,root,-)
%{_bindir}/lustre.ganesha.*
%{_bindir}/lustre.ganeshell
%{_sysconfdir}/init.d/nfs-ganesha.lustre
%config %{_sysconfdir}/ganesha/lustre.ganesha*
%endif


%if %{?_with_posix:1}%{!?_with_posix:0}
%files posix 
%defattr(-,root,root,-)
%{_bindir}/posix.ganesha.*
%{_bindir}/posix.ganeshell
%{_sysconfdir}/init.d/nfs-ganesha.posix
%config(noreplace) %{_sysconfdir}/ganesha/posixdb_v8.sql 
%config(noreplace) %{_sysconfdir}/ganesha/posixdb_mysql5.sql 
%config(noreplace) %{_sysconfdir}/ganesha/posixdb_v7.sql 
%config(noreplace) %{_sysconfdir}/ganesha/posix.ganesha* 
%endif


%if %{?_with_snmp:1}%{!?_with_snmp:0}
%files snmp
%defattr(-,root,root,-)
%{_bindir}/snmp.ganesha.*
%{_bindir}/snmp.ganeshell
%{_sysconfdir}/init.d/nfs-ganesha.snmp
%config(noreplace) %{_sysconfdir}/ganesha/snmp.ganesha*
%endif

%if %{?_with_fuse:1}%{!?_with_fuse:0}
%files fuselike 
%defattr(-,root,root,-)
%{_libdir}/libganeshaNFS.la
%{_libdir}/libganeshaNFS.a
%{_libdir}/libganeshaNFS.so.*
%{_bindir}/fuse.ganesha.convertFH


%files fuselike-devel
%defattr(-,root,root,-)
%{_libdir}/pkgconfig/libganeshaNFS.pc
%{_libdir}/libganeshaNFS.a
%{_libdir}/libganeshaNFS.so
%{_includedir}/ganesha_fuse_wrap.h
%endif


%if %{?_with_hpss:1}%{!?_with_hpss:0}
%files hpss
%defattr(-,root,root,-)
%{_bindir}/hpss.ganesha.*
%{_bindir}/hpss.ganeshell
%{_sysconfdir}/init.d/nfs-ganesha.hpss
%config(noreplace) %{_sysconfdir}/ganesha/hpss.ganesha*
%endif

%if %{?_with_proxy:1}%{!?_with_proxy:0}
%post proxy
chkconfig --add nfs-ganesha.proxy
%endif

%if %{?_with_xfs:1}%{!?_with_xfs:0}
%post xfs
chkconfig --add nfs-ganesha.xfs
%endif

%if %{?_with_gpfs:1}%{!?_with_gpfs:0}
%post gpfs
chkconfig --add nfs-ganesha.gpfs
/sbin/depmod
%endif

%if %{?_with_lustre:1}%{!?_with_lustre:0}
%post lustre
chkconfig --add nfs-ganesha.lustre
%endif

%if %{?_with_posix:1}%{!?_with_posix:0}
%post posix
chkconfig --add nfs-ganesha.posix
%endif

%if %{?_with_snmp:1}%{!?_with_snmp:0}
%post snmp
chkconfig --add nfs-ganesha.snmp
%endif

%if %{?_with_hpss:1}%{!?_with_hpss:0}
%post
%endif

%if %{?_with_fuse:1}%{!?_with_fuse:0}
%post
%endif

%postun 


%changelog
* Tue Jun  8  2010 Philippe Deniel <philippe.deniel@cea.fr> 0.99.65-1
- New FSAL_XFS designed for natively exporting XFS filesystems
- Integration of a patch from Aneesh Kumar that implements Async NLM and NSM support
- A patch from Frank Filz related to POSIX behavior when opening file
- add '--enable-ds' in configure to configure nfs-ganesha as a NFSv4.1 server usable as a pNFS Data Server
- FSAL_LUSTRE : add lockdesc support
- Bug Fix: nfs4_op_access was not managing secondary groups properly. It now relyes on the FSAL for this.

* Thu Apr 29  2010 Philippe Deniel <philippe.deniel@cea.fr> 0.99.64-1
- RPM Packaging : add chkconfig --add in %post
- Export Access Type "MDONLY" was not managed when using NFSv4
- Add safety check to cache_inode_remove/cache_inode_create and cache_inode_link to prevent from non allowed access.
- Statistics for NFSv4.0 and NFSv4.1 operations have been added
- Bug Fix: default value for FSINFO3::dtpref was 0. Value 16384 is now used.
- Bug Fix: OPEN4 returns NFS4ERR_ROFS when used from the pseudofs
- Early (unstable) implementation of pNFS provided. Will continue and be stabilized in later releases.
- Project is now released under the terms of the LGPLv3

* Thu Mar 25  2010 Philippe Deniel <philippe.deniel@cea.fr> 0.99.63-1
- A big patch provided by Aneesh Kumar (aneesh.kumar@linux.vnet.ibm.com) implements the NLMv4 protocol
- A "indent" target has been add to the src/Makefile.am . 
- C-format style template for emacs provided by Sean Dague (japh@us.ibm.com)
- Bug fix (Frank Filz) : readdir had an extraneous empty request with eod=TRUE
- Bug fix : It was impossible to mount an exported entry's sub directory

* Fri Mar  5  2010 Philippe Deniel <philippe.deniel@cea.fr> 0.99.62-1
- Security fix : badly managed caller_gid in nfs_exports.c
- Fixed a typo in nfs-ganesha.spec.in
- RPM packaging : fixed bad dependences for db engine to be used with FSAL_POSIX
- Debian Packaging : fixed same dep problems as above with rpm files
- Bug Fix : in idmapper.c, functions utf82uid and utf82gid were badly managing parameters when used with libnfsidmap
- pNFS implementation : now support attribute FATTR4_FS_LAYOUT_TYPE
- Fixed a bug in a Makefile.am that prevent target 'check' to compile
- RPM packaging : when compiling rpm files, only those related to the FSAL chosen at ./configure time are build
- fixed two typos and one potential memleaks (thanks to IBM guys how located this in the code)

* Fri Jan 22  2010 Philippe Deniel <philippe.deniel@cea.fr> 0.99.61-1
- A patch from Eric Sesterhenn about memleaks has been integrated.
- Bug Fix : now check value of csa_flags for OP4_CREATE_SESSION
- Bug Fix : OP4_LOOKUPP should return NFS4ERR_SYMLINK instead of NFS4ERR_NOTDIR when cfh is related to a symbolic link.
- Bug Fix : error NFS4ERR_NOT_ONLY_OP managed for OP4_EXCHANGE_ID
- Bug Fix : OP4_LOOKUPP should return NFS4ERR_NOENT when called from the rootfh
- Bug Fix : management of NFS4ERR_NOT_ONLY_OP introduced a bug when compiling without NFSv4.1 support. This is now fixed.
- Changed bad #define in Log/log_functions.c (former situation could lead to possible buffer overflow)
- A patch by Erik Levinson about the use of libnfsidmap with gssrpc has been integrated
- Bug Fix : it was impossible to compile with both support for gssrpc and support for NFSv4.1 (mismatch in nfsv41.h and xdr_nfsv41.c)

* Mon Nov 30  2009 Philippe Deniel <philippe.deniel@cea.fr> 0.99.60-1
- The uid/gid mapping functions did a bad use of their related idmapper_cache functions
- Bug Fix : with kernel newer than 2.6.29, Connectathon's test6 failed
- Lock supports is available and apparently healthy with NFSv4.1
- Bug Fix: NFSv4 rsize/wsize had always value 1024 that killed performances
- Bug Fix : in nfsv4, the same open_owner opening a previously opened  fileid did not get the same stateid.
- Bug Fix : most of the time, files opened/created via NFSv4 were never closed

* Fri Sep 14  2009 Philippe Deniel <philippe.deniel@cea.fr> 0.99.58-1
- Early implementation of NFSv4.1 added 
- Add use of libnfsidmap

* Thu Jul 30  2009 Philippe Deniel <philippe.deniel@cea.fr> 0.99.57-1
- Add write/commit logic to NFSv3 / NFSv4 
- Fix many bugs related to clientid/open_owner/lockonwner/seqid

* Thu Jul  9 2009 Philippe Deniel <philippe.deniel@cea.fr> 0.99.56-1
- Change two debug messages in MFSL_ASYNC
- Removed a debug messages in fusexmp_fh
- Bug fix in RW_Lock (may lead to deadlock when used in parralel with several clients
- Prevent FSAL_PROXY to use udp as a transport layer
- MFSL_ASYNC: now, only root can chmod or chgrp on a file/dir/symlink
- MFSL_ASYNC: the way mfsl_async_symlink is work was fully reviewd

* Thu Jun 22 2009 Philippe Deniel <philippe.deniel@cea.fr> 0.99.55-1
- Bug fixed in nfs4_op_open (bad allocation)
- For compatibility reason with older clients, a "rather stateless" implementation of the NFSv4 state model was set my default.
- Regular stateid model (still in progress) is still available as a ./configure argument.

* Thu May 28 2009 Philippe Deniel <philippe.deniel@cea.fr> 0.99.54-1
- Many bugs fixed in NFSv4 locks and states management

* Wed May 20 2009 Philippe Deniel <philippe.deniel@cea.fr> 0.99.53-1
- Many bugs fixed in MFSL_ASYNC (for FSAL_PROXY)
- FSAL_POSIX now uses file descriptor and pread/pwrite instead of FILE* and fseek
- NFSv4 implementation now supports NFSv4 referrals

* Mon Apr  4 2009 Philippe Deniel <philippe.deniel@cea.fr> 0.99.52-1
- Several Bug fixes
- MFSL_ASYNC uses preallocated entries in a cleaner way
- Beta version of FSAL_LUSTRE for LUSTREv2
- Several I/O optimisation

* Tue Mar  3 2009 Philippe Deniel <philippe.deniel@cea.fr> 0.99.51-1
- Bug Fixes
- FSAL_POSIX has been ported to MySQL. 
- MFSL_ASYNC has been added for unlink/link/rename/remove/setattr/mkdir/create

* Fri Jan 23 2009 Philippe Deniel <philippe.deniel@cea.fr> 0.99.50-1
- several bugs fixes
- packages for non-redhat platform

* Tue Dec 23 2008 Philippe Deniel <philippe.deniel@cea.fr> 0.99.49-1
- first release of year 2009
- product with all available FSALs has been ported to BSD 7.0 and Linux ia64

* Mon Dec 15 2008 Philippe Deniel <philippe.deniel@cea.fr> 0.99.48-1
- Renamed yyparse and yylex functions so that GANESHA/FUSE would no more interfer with FUSE modules that uses lex/yacc parsing
- FSAL_PROXY was ported to MacOS X (Darwin 9.5.0)
- FSAL_FUSE was ported to MacOS X (Darwin 9.5.0). This allow userspace libs with fuse binding to be used from MacOS through NFS-GANESHA
- FSAL_SNMP has been ported to MacOS X (Darwin 9.5.0)
- FSAL_POSIX has been ported to MacOS X (Darwin 9.5.0)

* Thu Dec  4 2008 Philippe Deniel <philippe.deniel@cea.fr> 0.99.47-1
- Two unprecisions in NFSv3 coding were found with Spec NFS bench, they were fixed
- Code cleanup : removed structure related to deprecated way of making datacache's GC
- Added a new module name MFSL (will provide additionnal features like md writeback in later versions)

* Thu Nov 18 2008 Philippe Deniel <philippe.deniel@cea.fr> 0.99.46-1
- Bug Fix in tcp dispatcher 
- use of RW_lock inside md cache
- use external command to perform datacache gc 

* Mon Nov  5 2008 Philippe Deniel <philippe.deniel@cea.fr> 0.99.45-1
- Add IPv6 support via TIRPC
- Several bug fixed

* Mon Oct 20 2008 Philippe Deniel <philippe.deniel@cea.fr> 0.99.44-5
- Add scripts to be installed in /etc/init.d to start nfs-ganesha as a service
- Add "vim files" to the common rpm

* Wed Oct 15 2008 Philippe Deniel <philippe.deniel@cea.fr> 0.99.44-4
- Add TIRPC support as possible replacement for ONCRPC (later release will support IPv6)

* Wed Oct 15 2008 Thomas Leibovici <thomas.leibovici@cea.fr> 0.99.44-3
- Compatibility stuff for FUSE filesystems that use getdir() instead of readdir().
- FUSE-like binding now support filesystems with no inode numbers.

* Wed Oct 15 2008 Philippe Deniel <philippe.deniel@cea.fr> 0.99.44-2
- Add libganeshaNFS.pc so that to provide with pkgconfig support 

* Tue Oct 14 2008 Philippe Deniel <philippe.deniel@cea.fr> 0.99.44-1
- Many bug fixed in nfs4_op_lock.c
- bug fixed in nfs4_op_open (multiple stateid for the same open_owner)

* Mon Oct  9 2008 Philippe Deniel <philippe.deniel@cea.fr> 0.99.43-3
- libganeshaNFS is available as both static and shared libraries

* Wed Oct  8 2008 Tom "spot" Callaway <tcallawa@redhat.com> 0.99.43-2
- more cleanups

* Mon Oct  6 2008 Philippe Deniel <philippe.deniel@cea.fr> 0.99.43-1
- NodeSets syntax can now be used in the configuration file 

* Mon Oct  6 2008 Tom "spot" Callaway <tcallawa@redhat.com> 0.99.43-1
- first pass at a Fedora package

* Mon Oct  6 2008 Philippe Deniel <philippe.deniel@cea.fr> 0.99.43-1
- Added RPCSEC_GSS suppprt for NFSv3 and NFSv4 (with uidgid mapper enhancements)

* Fri Oct  3 2008 Philippe Deniel <philippe.deniel@cea.fr> 0.99.43-1
- Fixed issues with RPCSEC_GSS. This now work with krb5, krb5i and krb5p

* Mon Sep 29 2008 Philippe Deniel <philippe.deniel@cea.fr> 0.99.42-1
- Added xattr support in NFSv4. For object "foo" a ghost
  directory name ".xattr.d.foo" is used to access extended attributes
- Added xattr ghost directory and ghost objects for NFSv3. These "extended
 attributes" are read-only for the moment

* Mon Aug 18 2008 Philippe Deniel <philippe.deniel@cea.fr> 0.99.41-1
- Fixed nfs4_op_access bug due to bad interpretation of the RFC for OP_ACCESS4
- Added extended features in BuddyMalloc module to enable extended memory leak tracking
- Fixed a bug in FSAL_PROXY that made every user have root permissions  in a few situations
- Bug fixed: bad offset management in FSAL_read/FSAL_write for FSAL_PROXY.
- Use All-0 stateid for r/w operations made for maintaining the data
- the parameter NFSv4_Proxy::Open_by_FH_Working_Dir is no more required for configuring FSAL_PROXY
- FSAL_PROXY now supports RPCSEC_GSS authentication

* Thu Jul 24 2008 Philippe Deniel <philippe.deniel@cea.fr> 0.99.41-1
- Fixed many memory allocation errors in FSAL_PROXY and NFSv4 implemtation with efence
- Added Handle Mapping feature in FSAL_PROXY which makes it possible to export
  back in NFSv2 and NFSv3 from a proxyfied server accessed via NFSv4

* Wed Jul  7 2008 Philippe Deniel <philippe.deniel@cea.fr> 0.99.40-1
- Lock support in NFSv4 (alpha version)

* Wed Jul  2 2008 Philippe Deniel <philippe.deniel@cea.fr> 0.99.39-1
- Update dependies

* Wed Jul  2 2008 Philippe Deniel <philippe.deniel@cea.fr> 0.99.38-1
- Added filehandle conversion utility documentation

* Wed Jul  2 2008 Philippe Deniel <philippe.deniel@cea.fr> 0.99.38-1
- Added filehandle conversion utility (*.ganesha.convert_fh)

* Wed Jul  2 2008 Thomas Leibovici <thomas.leibovici@cea.fr> 0.99.37-1
- Added conditionnal snmp_adm

* Tue Jul  1 2008 Thomas Leibovici <thomas.leibovici@cea.fr> 0.99.36-1
- Added extra documentation to packages 

* Thu Jun  5 2008 Philippe Deniel <philippe.deniel@cea.fr> 0.99.35-1
- Added ganestat.pl to the different packages 

* Wed Apr 16 2008 Philippe Deniel <philippe.deniel@cea.fr> 0.99.34-1
- Added sub-packages for hpss, with conditionnals

* Tue Apr  4 2008 Philippe Deniel <philippe.deniel@cea.fr> 0.99.33-1
- Added sub-packages

* Mon Mar 31 2008 Philippe Deniel <philippe.deniel@cea.fr> 0.99.32-1
- the rpmbuild specfile now generates all of the binaries

* Tue Mar 18 2008 Philippe Deniel <philippe.deniel@cea.fr> 0.99.31-1
- add configuration template files

* Fri Feb 22 2008 Philippe Deniel <philippe.deniel@cea.fr> 0.99.30-1
- add spec file
<|MERGE_RESOLUTION|>--- conflicted
+++ resolved
@@ -188,10 +188,7 @@
 
 # try 1 recovery when there is a // make error, then use simple make at 2nd error 
 make %{?_smp_mflags}  || make %{?_smp_mflags}  || make
-<<<<<<< HEAD
-=======
-
->>>>>>> b1d3fa2d
+
 
 %install
 rm -rf $RPM_BUILD_ROOT
@@ -204,10 +201,6 @@
 
 make install DESTDIR=$RPM_BUILD_ROOT
 
-<<<<<<< HEAD
-# make allinst SRCDIR=%tmp_install_dir DESTDIR=$RPM_BUILD_ROOT
-=======
->>>>>>> b1d3fa2d
 %if %{?_with_hpss:1}%{!?_with_hpss:0}
 install -m 644 config_samples/hpss.ganesha.nfsd.conf           $RPM_BUILD_ROOT%{_sysconfdir}/ganesha
 %endif
