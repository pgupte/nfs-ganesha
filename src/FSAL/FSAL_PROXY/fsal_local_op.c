/*
 * vim:expandtab:shiftwidth=8:tabstop=8:
 */

/**
 *
 * \file    fsal_local_check.c
 * \author  $Author: deniel $
 * \date    $Date: 2008/03/13 14:20:07 $
 * \version $Revision: 1.0 $
 * \brief   Check for FSAL authentication locally
 *
 */

/*
 * Copyright CEA/DAM/DIF  (2008)
 * contributeur : Philippe DENIEL   philippe.deniel@cea.fr
 *                Thomas LEIBOVICI  thomas.leibovici@cea.fr
 *
 *
 * This program is free software; you can redistribute it and/or
 * modify it under the terms of the GNU Lesser General Public
 * License as published by the Free Software Foundation; either
 * version 3 of the License, or (at your option) any later version.
 * 
 * This program is distributed in the hope that it will be useful,
 * but WITHOUT ANY WARRANTY; without even the implied warranty of
 * MERCHANTABILITY or FITNESS FOR A PARTICULAR PURPOSE.  See the GNU
 * Lesser General Public License for more details.
 * 
 * You should have received a copy of the GNU Lesser General Public
 * License along with this library; if not, write to the Free Software
 * Foundation, Inc., 51 Franklin Street, Fifth Floor, Boston, MA  02110-1301  USA
 * 
 * ---------------------------------------
 */

#ifdef HAVE_CONFIG_H
#include "config.h"
#endif

#ifdef _SOLARIS
#include "solaris_port.h"
#endif                          /* _SOLARIS */

#include <string.h>
#ifdef _USE_GSSRPC
#include <gssrpc/rpc.h>
#include <gssrpc/xdr.h>
#else
#include <rpc/rpc.h>
#include <rpc/xdr.h>
#endif
#include "nfs4.h"

#include "stuff_alloc.h"
#include "fsal.h"
#include "fsal_types.h"
#include "fsal_internal.h"
#include "fsal_convert.h"
#include "fsal_common.h"

#include "nfs_proto_functions.h"
#include "fsal_nfsv4_macros.h"

/**
 * FSAL_test_access :
 * Tests whether the user identified by the p_context structure
 * can access the object as indicated by the access_type parameter.
 * This function tests access rights using cached attributes
 * given as parameter (no calls to filesystem).
 * Thus, it cannot test FSAL_F_OK flag, and asking such a flag
 * will result in a ERR_FSAL_INVAL error.
 *
 * \param p_context (input):
 *        Authentication context for the operation (user,...).
 * \param access_type (input):
 *        Indicates the permissions to test.
 *        This is an inclusive OR of the permissions
 *        to be checked for the user identified by cred.
 *        Permissions constants are :
 *        - FSAL_R_OK : test for read permission
 *        - FSAL_W_OK : test for write permission
 *        - FSAL_X_OK : test for exec permission
 *        - FSAL_F_OK : test for file existence
 * \param object_attributes (mandatory input):
 *        The cached attributes for the object to test rights on.
 *        The following attributes MUST be filled :
 *        owner, group, mode, ACLs.
 *
 * \return Major error codes :
 *        - ERR_FSAL_NO_ERROR     (no error, permission granted)
 *        - ERR_FSAL_ACCESS       (object permissions doesn't fit asked access type)
 *        - ERR_FSAL_INVAL        (FSAL_test_access is not able to test such a permission)
 *        - ERR_FSAL_FAULT        (a NULL pointer was passed as mandatory argument)
 *        - Another error code if an error occured.
 */
fsal_status_t PROXYFSAL_test_access(proxyfsal_op_context_t * p_context, /* IN */
                                    fsal_accessflags_t access_type,     /* IN */
                                    fsal_attrib_list_t * object_attributes      /* IN */
    )
{
  fsal_accessflags_t missing_access;
  int is_grp;

  /* sanity checks. */

  if(!object_attributes || !p_context)
    Return(ERR_FSAL_FAULT, 0, INDEX_FSAL_test_access);

  /* If the FSAL_F_OK flag is set, returns ERR INVAL */

  if(access_type & FSAL_F_OK)
    Return(ERR_FSAL_INVAL, 0, INDEX_FSAL_test_access);

  /* ----- here is a code sample for this function ---- */

  /* test root access */

  if(p_context->user_credential.user == 0)
    Return(ERR_FSAL_NO_ERROR, 0, INDEX_FSAL_test_access);

  /* unsatisfied permissions */

  missing_access = access_type;

  /* Test if file belongs to user. */

  if(p_context->user_credential.user == object_attributes->owner)
    {

      if(object_attributes->mode & FSAL_MODE_RUSR)
        missing_access &= ~FSAL_R_OK;

      if(object_attributes->mode & FSAL_MODE_WUSR)
        missing_access &= ~FSAL_W_OK;

      if(object_attributes->mode & FSAL_MODE_XUSR)
        missing_access &= ~FSAL_X_OK;

      if(missing_access == 0)
        Return(ERR_FSAL_NO_ERROR, 0, INDEX_FSAL_test_access);
      else
        Return(ERR_FSAL_ACCESS, 0, INDEX_FSAL_test_access);

    }

  /* Test if the file belongs to user's group. */

  is_grp = (p_context->user_credential.group == object_attributes->group);

  if(!is_grp)
    {
      /* >> Test here if file belongs to user's alt groups << */
    }

  /* finally apply group rights */

  if(is_grp)
    {
      if(object_attributes->mode & FSAL_MODE_RGRP)
        missing_access &= ~FSAL_R_OK;

      if(object_attributes->mode & FSAL_MODE_WGRP)
        missing_access &= ~FSAL_W_OK;

      if(object_attributes->mode & FSAL_MODE_XGRP)
        missing_access &= ~FSAL_X_OK;

      if(missing_access == 0)
        Return(ERR_FSAL_NO_ERROR, 0, INDEX_FSAL_test_access);
      else
        Return(ERR_FSAL_ACCESS, 0, INDEX_FSAL_test_access);

    }

  /* test other perms */

  if(object_attributes->mode & FSAL_MODE_ROTH)
    missing_access &= ~FSAL_R_OK;

  if(object_attributes->mode & FSAL_MODE_WOTH)
    missing_access &= ~FSAL_W_OK;

  if(object_attributes->mode & FSAL_MODE_XOTH)
    missing_access &= ~FSAL_X_OK;

  /** @todo: ACLs. */

  if(missing_access == 0)
    Return(ERR_FSAL_NO_ERROR, 0, INDEX_FSAL_test_access);
  else
    Return(ERR_FSAL_ACCESS, 0, INDEX_FSAL_test_access);

}

/**
 * FSAL_test_setattr_access :
 * test if a client identified by cred can access setattr on the object
 * knowing its attributes and parent's attributes.
 * The following fields of the object_attributes structures MUST be filled :
 * acls (if supported), mode, owner, group.
 * This doesn't make any call to the filesystem,
 * as a result, this doesn't ensure that the file exists, nor that
 * the permissions given as parameters are the actual file permissions :
 * this must be ensured by the cache_inode layer, using FSAL_getattrs,
 * for example.
 *
 * \param p_context  user's context.
 * \param pcandidate_attrbutes the attributes we want to set on the object
 * \param pobject_attributes (in fsal_attrib_list_t *) the cached attributes
 *        for the object.
 *
 * \return Major error codes :
 *        - ERR_FSAL_NO_ERROR     (no error)
 *        - ERR_FSAL_ACCESS       (Permission denied)
 *        - ERR_FSAL_FAULT        (null pointer parameter)
 *        - ERR_FSAL_INVAL        (missing attributes : mode, group, user,...)
 *        - ERR_FSAL_SERVERFAULT  (unexpected error)
 */
fsal_status_t PROXYFSAL_setattr_access(proxyfsal_op_context_t * p_context,      /* IN */
                                       fsal_attrib_list_t * pcandidate_attributes,      /* IN */
                                       fsal_attrib_list_t * pobject_attributes  /* IN */
    )
{
  fsal_status_t fsal_status;
  int same_owner = FALSE;
  int root_access = FALSE;

  /* sanity check */
  if(p_context == NULL || pcandidate_attributes == NULL || pobject_attributes == NULL)
    Return(ERR_FSAL_FAULT, 0, INDEX_FSAL_setattr_access);

  /* Root has full power... */
  if(p_context->user_credential.user == 0)
    Return(ERR_FSAL_NO_ERROR, 0, INDEX_FSAL_setattr_access);

  /* Check for owner access */
  if(p_context->user_credential.user == pobject_attributes->owner)
    {
      same_owner = TRUE;
    }

  if(!same_owner)
    Return(ERR_FSAL_ACCESS, 0, INDEX_FSAL_setattr_access);

  /* If this point is reached, then access is granted */
  Return(ERR_FSAL_NO_ERROR, 0, INDEX_FSAL_setattr_access);

}                               /* FSAL_test_setattr_access */

/**
 * FSAL_rename_access :
 * test if a client identified by cred can be renamed on the object
 * knowing the parents attributes
 *
 * \param pcontext (in proxyfsal_cred_t *) user's context.
 * \param pattrsrc      source directory attributes
 * \param pattrdest     destination directory attributes
 *
 * \return Major error codes :
 *        - ERR_FSAL_NO_ERROR     (no error)
 *        - ERR_FSAL_ACCESS       (Permission denied)
 *        - ERR_FSAL_FAULT        (null pointer parameter)
 *        - ERR_FSAL_INVAL        (missing attributes : mode, group, user,...)
 *        - ERR_FSAL_SERVERFAULT  (unexpected error)
 */

fsal_status_t PROXYFSAL_rename_access(proxyfsal_op_context_t * pcontext,        /* IN */
                                      fsal_attrib_list_t * pattrsrc,    /* IN */
                                      fsal_attrib_list_t * pattrdest)   /* IN */
{
  fsal_status_t fsal_status;

  fsal_status = PROXYFSAL_test_access(pcontext, FSAL_W_OK, pattrsrc);
  if(FSAL_IS_ERROR(fsal_status))
    Return(fsal_status.major, fsal_status.minor, INDEX_FSAL_rename_access);

  fsal_status = PROXYFSAL_test_access(pcontext, FSAL_W_OK, pattrdest);
  if(FSAL_IS_ERROR(fsal_status))
    Return(fsal_status.major, fsal_status.minor, INDEX_FSAL_rename_access);

  /* If this point is reached, then access is granted */
  Return(ERR_FSAL_NO_ERROR, 0, INDEX_FSAL_rename_access);
}                               /* FSAL_rename_access */

/**
 * FSAL_create_access :
 * test if a client identified by cred can create an object within a directory knowing its attributes
 *
 * \param pcontext (in proxyfsal_cred_t *) user's context.
 * \param pattr      source directory attributes
 *
 * \return Major error codes :
 *        - ERR_FSAL_NO_ERROR     (no error)
 *        - ERR_FSAL_ACCESS       (Permission denied)
 *        - ERR_FSAL_FAULT        (null pointer parameter)
 *        - ERR_FSAL_INVAL        (missing attributes : mode, group, user,...)
 *        - ERR_FSAL_SERVERFAULT  (unexpected error)
 */
fsal_status_t PROXYFSAL_create_access(proxyfsal_op_context_t * pcontext,        /* IN */
                                      fsal_attrib_list_t * pattr)       /* IN */
{
  fsal_status_t fsal_status;

  fsal_status = PROXYFSAL_test_access(pcontext, FSAL_W_OK, pattr);
  if(FSAL_IS_ERROR(fsal_status))
    Return(fsal_status.major, fsal_status.minor, INDEX_FSAL_create_access);

  /* If this point is reached, then access is granted */
  Return(ERR_FSAL_NO_ERROR, 0, INDEX_FSAL_create_access);
}                               /* FSAL_create_access */

/**
 * FSAL_unlink_access :
 * test if a client identified by cred can unlink on a directory knowing its attributes
 *
 * \param pcontext (in proxyfsal_cred_t *) user's context.
 * \param pattr      source directory attributes
 *
 * \return Major error codes :
 *        - ERR_FSAL_NO_ERROR     (no error)
 *        - ERR_FSAL_ACCESS       (Permission denied)
 *        - ERR_FSAL_FAULT        (null pointer parameter)
 *        - ERR_FSAL_INVAL        (missing attributes : mode, group, user,...)
 *        - ERR_FSAL_SERVERFAULT  (unexpected error)
 */
fsal_status_t PROXYFSAL_unlink_access(proxyfsal_op_context_t * pcontext,        /* IN */
                                      fsal_attrib_list_t * pattr)       /* IN */
{
  fsal_status_t fsal_status;

  fsal_status = PROXYFSAL_test_access(pcontext, FSAL_W_OK|FSAL_X_OK, pattr);
  if(FSAL_IS_ERROR(fsal_status))
    Return(fsal_status.major, fsal_status.minor, INDEX_FSAL_unlink_access);

  /* If this point is reached, then access is granted */
  Return(ERR_FSAL_NO_ERROR, 0, INDEX_FSAL_unlink_access);

}                               /* FSAL_unlink_access */

/**
 * FSAL_link_access :
 * test if a client identified by cred can link to a directory knowing its attributes
 *
 * \param pcontext   (in proxyfsal_cred_t *) user's context.
 * \param pattrsrc   source directory attributes
 * \param pattrdest  destination directory attributes
 *
 * \return Major error codes :
 *        - ERR_FSAL_NO_ERROR     (no error)
 *        - ERR_FSAL_ACCESS       (Permission denied)
 *        - ERR_FSAL_FAULT        (null pointer parameter)
 *        - ERR_FSAL_INVAL        (missing attributes : mode, group, user,...)
 *        - ERR_FSAL_SERVERFAULT  (unexpected error)
 */

fsal_status_t PROXYFSAL_link_access(proxyfsal_op_context_t * pcontext,  /* IN */
                                        fsal_attrib_list_t * pattrsrc,  /* IN */
                                        fsal_attrib_list_t * pattrdest) /* IN */
{
  fsal_status_t fsal_status;

  fsal_status = PROXYFSAL_test_access(pcontext, ( FSAL_X_OK ), pattrsrc);
  if(FSAL_IS_ERROR(fsal_status))
<<<<<<< HEAD
    Return(fsal_status.major, fsal_status.minor, INDEX_FSAL_unlink_access); /** @todo change to INDEX_FSAL_link_access */
=======
    Return(fsal_status.major, fsal_status.minor, INDEX_FSAL_link_access);

  fsal_status = PROXYFSAL_test_access(pcontext, ( FSAL_W_OK | FSAL_X_OK ), pattrdest);
  if(FSAL_IS_ERROR(fsal_status))
    Return(fsal_status.major, fsal_status.minor, INDEX_FSAL_link_access);
>>>>>>> 9a230078

  /* If this point is reached, then access is granted */
  Return(ERR_FSAL_NO_ERROR, 0, INDEX_FSAL_link_access);
}                               /* FSAL_link_access */

/**
 * FSAL_merge_attrs: merge to attributes structure.
 *
 * This functions merge the second attributes list into the first argument. 
 * Results in returned in the last argument.
 *
 * @param pinit_attr   [IN] attributes to be changed
 * @param pnew_attr    [IN] attributes to be added
 * @param presult_attr [IN] resulting attributes
 * 
 * @return Major error codes :
 *        - ERR_FSAL_NO_ERROR     (no error)
 *        - ERR_FSAL_INVAL        Invalid argument(s)
 */

fsal_status_t PROXYFSAL_merge_attrs(fsal_attrib_list_t * pinit_attr,
                                    fsal_attrib_list_t * pnew_attr,
                                    fsal_attrib_list_t * presult_attr)
{
  if(pinit_attr == NULL || pnew_attr == NULL || presult_attr == NULL)
    Return(ERR_FSAL_INVAL, 0, INDEX_FSAL_merge_attrs);

  /* The basis for the result attr is the fist argument */
  *presult_attr = *pinit_attr;

  /* Now deal with the attributes to be merged in this set of attributes */
  if(FSAL_TEST_MASK(pnew_attr->asked_attributes, FSAL_ATTR_MODE))
    presult_attr->mode = pnew_attr->mode;

  if(FSAL_TEST_MASK(pnew_attr->asked_attributes, FSAL_ATTR_OWNER))
    presult_attr->owner = pnew_attr->owner;

  if(FSAL_TEST_MASK(pnew_attr->asked_attributes, FSAL_ATTR_GROUP))
    presult_attr->group = pnew_attr->group;

  if(FSAL_TEST_MASK(pnew_attr->asked_attributes, FSAL_ATTR_SIZE))
    presult_attr->filesize = pnew_attr->filesize;

  if(FSAL_TEST_MASK(pnew_attr->asked_attributes, FSAL_ATTR_SPACEUSED))
    presult_attr->spaceused = pnew_attr->spaceused;

  if(FSAL_TEST_MASK(pnew_attr->asked_attributes, FSAL_ATTR_ATIME))
    {
      presult_attr->atime.seconds = pnew_attr->atime.seconds;
      presult_attr->atime.nseconds = pnew_attr->atime.nseconds;
    }

  if(FSAL_TEST_MASK(pnew_attr->asked_attributes, FSAL_ATTR_MTIME))
    {
      presult_attr->mtime.seconds = pnew_attr->mtime.seconds;
      presult_attr->mtime.nseconds = pnew_attr->mtime.nseconds;
    }

  /* Do not forget the ctime */
  FSAL_SET_MASK(presult_attr->asked_attributes, FSAL_ATTR_CTIME);
  presult_attr->ctime.seconds = pnew_attr->ctime.seconds;
  presult_attr->ctime.nseconds = pnew_attr->ctime.nseconds;

  /* Regular exit */
  Return(ERR_FSAL_NO_ERROR, 0, INDEX_FSAL_merge_attrs);
}                               /* FSAL_merge_attrs */<|MERGE_RESOLUTION|>--- conflicted
+++ resolved
@@ -363,15 +363,11 @@
 
   fsal_status = PROXYFSAL_test_access(pcontext, ( FSAL_X_OK ), pattrsrc);
   if(FSAL_IS_ERROR(fsal_status))
-<<<<<<< HEAD
-    Return(fsal_status.major, fsal_status.minor, INDEX_FSAL_unlink_access); /** @todo change to INDEX_FSAL_link_access */
-=======
     Return(fsal_status.major, fsal_status.minor, INDEX_FSAL_link_access);
 
   fsal_status = PROXYFSAL_test_access(pcontext, ( FSAL_W_OK | FSAL_X_OK ), pattrdest);
   if(FSAL_IS_ERROR(fsal_status))
     Return(fsal_status.major, fsal_status.minor, INDEX_FSAL_link_access);
->>>>>>> 9a230078
 
   /* If this point is reached, then access is granted */
   Return(ERR_FSAL_NO_ERROR, 0, INDEX_FSAL_link_access);
