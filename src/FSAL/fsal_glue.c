--- conflicted
+++ resolved
@@ -806,46 +806,42 @@
                                fsal_accessflags_t   access_type,        /* IN */
                                fsal_attrib_list_t * p_object_attributes /* IN */ )
 {
-<<<<<<< HEAD
-	if(!fsal_functions.fsal_test_access)
-		return FSAL_test_access_default(p_context, access_type, p_object_attributes);
-
-	return fsal_functions.fsal_test_access(p_context, access_type, p_object_attributes);
-=======
-#ifdef _USE_SHARED_FSAL
-  int fsalid ;
-  fsalid = FSAL_GetId() ;
-  // printf( "=====> function=%s  fsalid=%u\n", __FUNCTION__, fsalid ) ;
+#ifdef _USE_SHARED_FSAL
+  int fsalid ;
+  fsalid = FSAL_GetId() ;
+  // printf( "=====> function=%s  fsalid=%u\n", __FUNCTION__, fsalid ) ;
+  if(!fsal_functions[fsalid].fsal_test_access)
+    return FSAL_test_access_default(p_context, access_type, p_object_attributes);
 
   return fsal_functions[fsalid].fsal_test_access(p_context, access_type, p_object_attributes);
 #else
+  if(!fsal_functions[0].fsal_test_access)
+    return FSAL_test_access_default(p_context, access_type, p_object_attributes);
+
   return fsal_functions[0].fsal_test_access(p_context, access_type, p_object_attributes);
 #endif
->>>>>>> 1e583756
 }
 
 fsal_status_t FSAL_setattr_access(fsal_op_context_t  * p_context,            /* IN */
                                   fsal_attrib_list_t * candidate_attributes, /* IN */
                                   fsal_attrib_list_t * object_attributes     /* IN */ )
 {
-<<<<<<< HEAD
-	if(!fsal_functions.fsal_setattr_access)
-		return FSAL_setattr_access_default(p_context, candidate_attributes, object_attributes);
-
-	return fsal_functions.fsal_setattr_access(p_context, candidate_attributes, object_attributes);
-=======
-#ifdef _USE_SHARED_FSAL
-  int fsalid ;
-  fsalid = FSAL_GetId() ;
-  // printf( "=====> function=%s  fsalid=%u\n", __FUNCTION__, fsalid ) ;
+#ifdef _USE_SHARED_FSAL
+  int fsalid ;
+  fsalid = FSAL_GetId() ;
+  // printf( "=====> function=%s  fsalid=%u\n", __FUNCTION__, fsalid ) ;
+  if(!fsal_functions[fsalid].fsal_setattr_access)
+    return FSAL_setattr_access_default(p_context, candidate_attributes, object_attributes);
 
   return fsal_functions[fsalid].fsal_setattr_access(p_context, candidate_attributes,
                                             object_attributes);
 #else
+  if(!fsal_functions[0].fsal_setattr_access)
+    return FSAL_setattr_access_default(p_context, candidate_attributes, object_attributes);
+
   return fsal_functions[0].fsal_setattr_access(p_context, candidate_attributes,
                                             object_attributes);
 #endif
->>>>>>> 1e583756
 }
 
 fsal_status_t FSAL_rename_access(fsal_op_context_t  * pcontext,  /* IN */
@@ -853,109 +849,99 @@
                                  fsal_attrib_list_t * pattrdest, /* IN */
                                  fsal_attrib_list_t * pattrobj)  /* IN */
 {
-<<<<<<< HEAD
-	if(!fsal_functions.fsal_rename_access)
-		return FSAL_rename_access_default(pcontext, pattrsrc, pattrdest, pattrobj);
-
-	return fsal_functions.fsal_rename_access(pcontext, pattrsrc, pattrdest, pattrobj);
-=======
-#ifdef _USE_SHARED_FSAL
-  int fsalid ;
-  fsalid = FSAL_GetId() ;
-  // printf( "=====> function=%s  fsalid=%u\n", __FUNCTION__, fsalid ) ;
-
-  return fsal_functions[fsalid].fsal_rename_access(pcontext, pattrsrc, pattrdest);
-#else
-  return fsal_functions[0].fsal_rename_access(pcontext, pattrsrc, pattrdest);
-#endif
->>>>>>> 1e583756
+#ifdef _USE_SHARED_FSAL
+  int fsalid ;
+  fsalid = FSAL_GetId() ;
+  // printf( "=====> function=%s  fsalid=%u\n", __FUNCTION__, fsalid ) ;
+  if(!fsal_functions[fsal_id].fsal_rename_access)
+    return FSAL_rename_access_default(pcontext, pattrsrc, pattrdest, pattrobj);
+
+  return fsal_functions[fsalid].fsal_rename_access(pcontext, pattrsrc, pattrdest, pattrobj);
+#else
+  if(!fsal_functions[0].fsal_rename_access)
+    return FSAL_rename_access_default(pcontext, pattrsrc, pattrdest, pattrobj);
+
+  return fsal_functions[0].fsal_rename_access(pcontext, pattrsrc, pattrdest, pattrobj);
+#endif
 }
 
 fsal_status_t FSAL_create_access(fsal_op_context_t  * pcontext, /* IN */
                                  fsal_attrib_list_t * pattr)    /* IN */
 {
-<<<<<<< HEAD
-	if(!fsal_functions.fsal_create_access)
-		return FSAL_create_access_default(pcontext, pattr);
-
-	return fsal_functions.fsal_create_access(pcontext, pattr);
-=======
-#ifdef _USE_SHARED_FSAL
-  int fsalid ;
-  fsalid = FSAL_GetId() ;
-  // printf( "=====> function=%s  fsalid=%u\n", __FUNCTION__, fsalid ) ;
+#ifdef _USE_SHARED_FSAL
+  int fsalid ;
+  fsalid = FSAL_GetId() ;
+  // printf( "=====> function=%s  fsalid=%u\n", __FUNCTION__, fsalid ) ;
+  if(!fsal_functions[fsalid].fsal_create_access)
+    return FSAL_create_access_default(pcontext, pattr);
 
   return fsal_functions[fsalid].fsal_create_access(pcontext, pattr);
 #else
+  if(!fsal_functions[0].fsal_create_access)
+    return FSAL_create_access_default(pcontext, pattr);
+
   return fsal_functions[0].fsal_create_access(pcontext, pattr);
 #endif
->>>>>>> 1e583756
 }
 
 fsal_status_t FSAL_unlink_access(fsal_op_context_t  * pcontext, /* IN */
                                  fsal_attrib_list_t * pattrsrc, /* IN */
 				 fsal_attrib_list_t * pattrobj) /* IN */
 {
-<<<<<<< HEAD
-	if(!fsal_functions.fsal_unlink_access)
-		return FSAL_unlink_access_default(pcontext, pattrsrc, pattrobj);
-
-	return fsal_functions.fsal_unlink_access(pcontext, pattrsrc, pattrobj);
-=======
-#ifdef _USE_SHARED_FSAL
-  int fsalid ;
-  fsalid = FSAL_GetId() ;
-  // printf( "=====> function=%s  fsalid=%u\n", __FUNCTION__, fsalid ) ;
-
-  return fsal_functions[fsalid].fsal_unlink_access(pcontext, pattr);
-#else
-  return fsal_functions[0].fsal_unlink_access(pcontext, pattr);
-#endif
->>>>>>> 1e583756
+#ifdef _USE_SHARED_FSAL
+  int fsalid ;
+  fsalid = FSAL_GetId() ;
+  // printf( "=====> function=%s  fsalid=%u\n", __FUNCTION__, fsalid ) ;
+  if(!fsal_functions[fsalid].fsal_unlink_access)
+    return FSAL_unlink_access_default(pcontext, pattrsrc, pattrobj);
+
+  return fsal_functions[fsalid].fsal_unlink_access(pcontext, pattrsrc, pattrobj);
+#else
+  if(!fsal_functions[0].fsal_unlink_access)
+    return FSAL_unlink_access_default(pcontext, pattrsrc, pattrobj);
+
+  return fsal_functions[0].fsal_unlink_access(pcontext, pattrsrc, pattrobj);
+#endif
 }
 
 fsal_status_t FSAL_link_access(fsal_op_context_t  * pcontext,  /* IN */
                                fsal_attrib_list_t * pattrsrc,  /* IN */
 			       fsal_attrib_list_t * pattrdest) /* IN */
 {
-<<<<<<< HEAD
-	if(!fsal_functions.fsal_link_access)
-		return FSAL_link_access_default(pcontext, pattrsrc, pattrdest);
-
-	return fsal_functions.fsal_link_access(pcontext, pattrsrc, pattrdest);
-=======
-#ifdef _USE_SHARED_FSAL
-  int fsalid ;
-  fsalid = FSAL_GetId() ;
-  // printf( "=====> function=%s  fsalid=%u\n", __FUNCTION__, fsalid ) ;
-
-  return fsal_functions[fsalid].fsal_link_access(pcontext, pattr);
-#else
-  return fsal_functions[0].fsal_link_access(pcontext, pattr);
-#endif
->>>>>>> 1e583756
+#ifdef _USE_SHARED_FSAL
+  int fsalid ;
+  fsalid = FSAL_GetId() ;
+  // printf( "=====> function=%s  fsalid=%u\n", __FUNCTION__, fsalid ) ;
+  if(!fsal_functions[fsalid].fsal_link_access)
+    return FSAL_link_access_default(pcontext, pattrsrc, pattrdest);
+
+  return fsal_functions[fsalid].fsal_link_access(pcontext, pattrsrc, pattrdest);
+#else
+  if(!fsal_functions[0].fsal_link_access)
+    return FSAL_link_access_default(pcontext, pattrsrc, pattrdest);
+
+  return fsal_functions[0].fsal_link_access(pcontext, pattrsrc, patrdest);
+#endif
 }
 
 fsal_status_t FSAL_merge_attrs(fsal_attrib_list_t * pinit_attr,
                                fsal_attrib_list_t * pnew_attr,
                                fsal_attrib_list_t * presult_attr)
 {
-<<<<<<< HEAD
-	if(!fsal_functions.fsal_merge_attrs)
-		return FSAL_merge_attrs_default(pinit_attr, pnew_attr, presult_attr);
-
-	return fsal_functions.fsal_merge_attrs(pinit_attr, pnew_attr, presult_attr);
-=======
-#ifdef _USE_SHARED_FSAL
-  int fsalid ;
-  fsalid = FSAL_GetId() ;
-  // printf( "=====> function=%s  fsalid=%u\n", __FUNCTION__, fsalid ) ;
+#ifdef _USE_SHARED_FSAL
+  int fsalid ;
+  fsalid = FSAL_GetId() ;
+  // printf( "=====> function=%s  fsalid=%u\n", __FUNCTION__, fsalid ) ;
+  if(!fsal_functions[fsalid].fsal_merge_attrs)
+    return FSAL_merge_attrs_default(pinit_attr, pnew_attr, presult_attr);
 
   return fsal_functions[fsalid].fsal_merge_attrs(pinit_attr, pnew_attr, presult_attr);
 #else
+  if(!fsal_functions[0].fsal_merge_attrs)
+    return FSAL_merge_attrs_default(pinit_attr, pnew_attr, presult_attr);
+
   return fsal_functions[0].fsal_merge_attrs(pinit_attr, pnew_attr, presult_attr);
 #endif
->>>>>>> 1e583756
 }
 
 fsal_status_t FSAL_lookup(fsal_handle_t * p_parent_directory_handle,    /* IN */
