/*
 * vim:expandtab:shiftwidth=8:tabstop=8:
 *
 * Copyright (C) Panasas Inc., 2011
 * Author: Sachin Bhamare sbhamare@panasas.com
 *
 * This program is free software; you can redistribute it and/or
 * modify it under the terms of the GNU Lesser General Public License
 * as published by the Free Software Foundation; either version 3 of
 * the License, or (at your option) any later version.
 *
 * This program is distributed in the hope that it will be useful, but
 * WITHOUT ANY WARRANTY; without even the implied warranty of
 * MERCHANTABILITY or FITNESS FOR A PARTICULAR PURPOSE.  See the GNU
 * Lesser General Public License for more details.
 *
 * You should have received a copy of the GNU Lesser General Public
 * License along with this library; if not, write to the Free Software
 * Foundation, Inc., 51 Franklin Street, Fifth Floor, Boston, MA
 * 02110-1301 USA
 *
<<<<<<< HEAD
 * -------------
=======
>>>>>>> 4f5828b3
 */

/* xattr.c
 * VFS FSAL xattr support on FreeBSD platform
 */

#include <os/freebsd/xattr.h>
#include <sys/extattr.h>

#define EXTATTR_MAXNAMELEN 255

ssize_t fgetxattr(int fd, const char *name, void *value, size_t size)
{
	return extattr_get_fd(fd, EXTATTR_NAMESPACE_SYSTEM, name, value, size);
}

ssize_t fsetxattr(int fd, const char *name, void *value, size_t size, int flags)
{
	char buff[EXTATTR_MAXNAMELEN];
	ssize_t attr_size = 0;
	errno = 0;

	attr_size =
	    extattr_get_fd(fd, EXTATTR_NAMESPACE_SYSTEM, name, buff, size);
	if (attr_size != size && errno == ENOATTR) {
		/* attr we are trying to set doesn't exist. check if
		 * XATTR_REPLACE was set */
		if (flags & XATTR_REPLACE)
			return ENOATTR;
	} else {
		if (flags & XATTR_CREATE)
			return EEXIST;
	}
	return extattr_set_fd(fd, EXTATTR_NAMESPACE_SYSTEM, name, value, size);
}

ssize_t flistxattr(int fd, const char *list, size_t size)
{
	return extattr_list_fd(fd, EXTATTR_NAMESPACE_SYSTEM, (void *)list,
			       size);
}

ssize_t fremovexattr(int fd, const char *name)
{
	return extattr_delete_fd(fd, EXTATTR_NAMESPACE_SYSTEM, name);
}<|MERGE_RESOLUTION|>--- conflicted
+++ resolved
@@ -19,10 +19,6 @@
  * Foundation, Inc., 51 Franklin Street, Fifth Floor, Boston, MA
  * 02110-1301 USA
  *
-<<<<<<< HEAD
- * -------------
-=======
->>>>>>> 4f5828b3
  */
 
 /* xattr.c
