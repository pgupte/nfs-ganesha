/*
 * Copyright IBM Corporation, 2010
 *  Contributor: Aneesh Kumar K.v  <aneesh.kumar@linux.vnet.ibm.com>
 *
 * * --------------------------
 *
 * This program is free software; you can redistribute it and/or
 * modify it under the terms of the GNU Lesser General Public
 * License as published by the Free Software Foundation; either
 * version 3 of the License, or (at your option) any later version.
 *
 * This program is distributed in the hope that it will be useful,
 * but WITHOUT ANY WARRANTY; without even the implied warranty of
 * MERCHANTABILITY or FITNESS FOR A PARTICULAR PURPOSE.  See the GNU
 * Lesser General Public License for more details.
 *
 * You should have received a copy of the GNU Lesser General Public
 * License along with this library; if not, write to the Free Software
 * Foundation, Inc., 51 Franklin Street, Fifth Floor, Boston, MA  02110-1301  USA
 *
 *
 */

#ifdef HAVE_CONFIG_H
#include "config.h"
#endif

#ifdef _SOLARIS
#include "solaris_port.h"
#endif

#include <stdio.h>
#include <string.h>
#include <pthread.h>
#include <fcntl.h>
#include <sys/file.h>           /* for having FNDELAY */
#include "HashData.h"
#include "HashTable.h"
#ifdef _USE_GSSRPC
#include <gssrpc/types.h>
#include <gssrpc/rpc.h>
#include <gssrpc/auth.h>
#include <gssrpc/pmap_clnt.h>
#else
#include <rpc/types.h>
#include <rpc/rpc.h>
#include <rpc/auth.h>
#include <rpc/pmap_clnt.h>
#endif
#include <sys/time.h>
#include "log_macros.h"
#include "stuff_alloc.h"
#include "nfs23.h"
#include "nfs4.h"
#include "nfs_core.h"
#include "cache_inode.h"
#include "cache_content.h"
#include "nfs_exports.h"
#include "nfs_creds.h"
#include "nfs_tools.h"
#include "mount.h"
#include "nfs_proto_functions.h"
#include "nlm_util.h"
#include "nsm.h"
#include "nlm_async.h"

/*
 * nlm_lock_entry_t locking rule:
 * The value is always updated/read with nlm_lock_entry->lock held
 * If we have nlm_lock_list mutex held we can read it safely, because the
 * value is always updated while walking the list with nlm_lock_list_mutex held.
 * The updation happens as below:
 *  pthread_mutex_lock(nlm_lock_list_mutex)
 *  pthread_mutex_lock(nlm_entry->lock)
 *    update the nlm_entry value
 *  ........
 * The value is ref counted with nlm_lock_entry->ref_count so that a
 * parallel cancel/unlock won't endup freeing the datastructure. The last
 * release on the data structure ensure that it is freed.
 */
static struct glist_head nlm_lock_list;
static pthread_mutex_t nlm_lock_list_mutex;

/* nlm grace time tracking */
static struct timeval nlm_grace_tv;
#define NLM4_GRACE_PERIOD 10
/*
 * Time after which we should retry the granted
 * message request again
 */
#define NLM4_CLIENT_GRACE_PERIOD 3

const char *lock_result_str(int rc)
{
  switch(rc)
    {
      case NLM4_GRANTED:             return "NLM4_GRANTED";
      case NLM4_DENIED:              return "NLM4_DENIED";
      case NLM4_DENIED_NOLOCKS:      return "NLM4_DENIED_NOLOCKS";
      case NLM4_BLOCKED:             return "NLM4_BLOCKED";
      case NLM4_DENIED_GRACE_PERIOD: return "NLM4_DENIED_GRACE_PERIOD";
      case NLM4_DEADLCK:             return "NLM4_DEADLCK";
      case NLM4_ROFS:                return "NLM4_ROFS";
      case NLM4_STALE_FH:            return "NLM4_STALE_FH";
      case NLM4_FBIG:                return "NLM4_FBIG";
      case NLM4_FAILED:              return "NLM4_FAILED";
      default: return "Unknown";
    }
}

netobj *copy_netobj(netobj * dst, netobj * src)
{
    if(dst == NULL)
      return NULL;
    dst->n_len = 0;
    dst->n_bytes = (char *)Mem_Alloc(src->n_len);
    if(!dst->n_bytes)
      return NULL;
    dst->n_len = src->n_len;
    memcpy(dst->n_bytes, src->n_bytes, src->n_len);
    return dst;
}

void netobj_free(netobj * obj)
{
    if(obj->n_bytes)
        Mem_Free(obj->n_bytes);
}

static int netobj_compare(netobj * obj1, netobj * obj2)
{
    if(obj1->n_len != obj2->n_len)
        return 1;
    if(memcmp(obj1->n_bytes, obj2->n_bytes, obj1->n_len))
        return 1;
    return 0;
}

void netobj_to_string(netobj *obj, char *buffer, int maxlen)
{
  int left = maxlen, pos = 0;
  char *buf = buffer;
  buffer[0] = '\0';
  if (left < 10)
    return;
  buf += sprintf(buf, "%08x:", obj->n_len);
  left -= 9;
  while(left > 2 && pos < obj->n_len)
    {
      buf += sprintf(buf, "%02x", obj->n_bytes[pos]);
      left -= 2;
      pos++;
    }
}

static nlm_lock_entry_t *nlm4_lock_to_nlm_lock_entry(struct nlm4_lockargs *args)
{
    nlm_lock_entry_t *nlm_entry;
    int exclusive = args->exclusive;
    nlm4_lock *nlm_lock = &args->alock;

    nlm_entry = (nlm_lock_entry_t *) Mem_Calloc_Label(1, sizeof(nlm_lock_entry_t),
                                                      "nlm_lock_entry_t");
    if(!nlm_entry)
        return NULL;
    nlm_entry->caller_name = Str_Dup(nlm_lock->caller_name);
    if(!copy_netobj(&nlm_entry->fh, &nlm_lock->fh))
        goto err_out;
    if(!copy_netobj(&nlm_entry->oh, &nlm_lock->oh))
        goto err_out;
    if(!copy_netobj(&nlm_entry->cookie, &args->cookie))
        goto err_out;
    nlm_entry->svid = nlm_lock->svid;
    nlm_entry->start = nlm_lock->l_offset;
    nlm_entry->len = nlm_lock->l_len;
    nlm_entry->exclusive = exclusive;
    nlm_entry->ref_count = 0;
    pthread_mutex_init(&nlm_entry->lock, NULL);
    return nlm_entry;
err_out:
    Mem_Free(nlm_entry->caller_name);
    netobj_free(&nlm_entry->fh);
    netobj_free(&nlm_entry->oh);
    netobj_free(&nlm_entry->cookie);
    Mem_Free(nlm_entry);
    return NULL;
}

void nlm_lock_entry_to_nlm_holder(nlm_lock_entry_t * nlm_entry,
                                  struct nlm4_holder *holder)
{
    /*
     * Take the lock to make sure other threads don't update
     * nlm_entry contents in parallel
     */
    pthread_mutex_lock(&nlm_entry->lock);
    holder->exclusive = nlm_entry->exclusive;
    holder->oh = nlm_entry->oh;
    holder->svid = nlm_entry->svid;
    holder->l_offset = nlm_entry->start;
    holder->l_len = nlm_entry->len;
    pthread_mutex_unlock(&nlm_entry->lock);
}

int nlm_lock_entry_get_state(nlm_lock_entry_t * nlm_entry)
{
    int lck_state;
    pthread_mutex_lock(&nlm_entry->lock);
    lck_state = nlm_entry->state;
    pthread_mutex_unlock(&nlm_entry->lock);
    return lck_state;
}

static void nlm_lock_entry_inc_ref(nlm_lock_entry_t * nlm_entry)
{
    pthread_mutex_lock(&nlm_entry->lock);
    nlm_entry->ref_count++;
    pthread_mutex_unlock(&nlm_entry->lock);
}

void nlm_lock_entry_dec_ref(nlm_lock_entry_t * nlm_entry)
{
    int to_free = 0;
    pthread_mutex_lock(&nlm_entry->lock);
    nlm_entry->ref_count--;
    if(!nlm_entry->ref_count)
        {
            /*
             * We should already be removed from the lock_list
             * So we can free the lock_entry without any locking
             */
            to_free = 1;
        }
    pthread_mutex_unlock(&nlm_entry->lock);
    if(to_free)
        {
    LogFullDebug(COMPONENT_NLM,
                 "nlm_lock_entry_dec_ref nlm_entry %p pentry %p pclient %p\n",
                 nlm_entry, nlm_entry->pentry, nlm_entry->pclient);
            LogFullDebug(COMPONENT_NLM,
<<<<<<< HEAD
                         "nlm_lock_entry_dec_ref nlm_entry %p pentry %p pclient %p",
                         nlm_entry, nlm_entry->pentry, nlm_entry->pclient);
            LogFullDebug(COMPONENT_NLM,
=======
>>>>>>> 7d825c78
                         "nlm_lock_entry_dec_ref Freeing %p svid=%d start=%llx end=%llx %s",
                         nlm_entry, nlm_entry->svid,
                         (unsigned long long) nlm_entry->start, (unsigned long long) nlm_entry->len,
                         lock_result_str(nlm_entry->state));

<<<<<<< HEAD
            cache_inode_unpin_pentry(nlm_entry->pentry, nlm_entry->pclient, nlm_entry->ht);
            Mem_Free(nlm_entry->caller_name);
=======
	    /** @todo : Use SAL to manage state */
            //cache_inode_unpin_pentry(nlm_entry->pentry, nlm_entry->pclient, nlm_entry->ht);
            free(nlm_entry->caller_name);
>>>>>>> 7d825c78
            netobj_free(&nlm_entry->fh);
            netobj_free(&nlm_entry->oh);
            netobj_free(&nlm_entry->cookie);
            Mem_Free(nlm_entry);
        }
}

static nlm_lock_entry_t *get_nlm_overlapping_entry(struct nlm4_lock *nlm_lock,
                                                   int exclusive)
{
    int overlap = 0;
    struct glist_head *glist;
    nlm_lock_entry_t *nlm_entry = NULL;
    uint64_t nlm_entry_end, nlm_lock_end;

    glist_for_each(glist, &nlm_lock_list)
        {
            nlm_entry = glist_entry(glist, nlm_lock_entry_t, lock_list);

            LogFullDebug(COMPONENT_NLM,
                         "get_nlm_overlapping_entry Checking %p svid=%d start=%llx len=%llx",
                         nlm_entry, nlm_entry->svid,
                         (unsigned long long) nlm_entry->start, (unsigned long long) nlm_entry->len);

            if(netobj_compare(&nlm_entry->fh, &nlm_lock->fh))
                continue;

            if(nlm_entry->state != NLM4_GRANTED)
                continue;

            if(nlm_entry->len)
                nlm_entry_end = nlm_entry->start + nlm_entry->len;
            else
                nlm_entry_end = UINT64_MAX;

            if(nlm_lock->l_len)
                nlm_lock_end = nlm_lock->l_offset + nlm_lock->l_len;
            else
                nlm_lock_end = UINT64_MAX;

            if((nlm_entry_end > nlm_lock->l_offset) &&
               (nlm_lock_end > nlm_entry->start))
                {
                    /* lock overlaps see if we can allow */
                    if(nlm_entry->exclusive || exclusive)
                        {
                            overlap = 1;
                            break;
                        }
                }
        }

    if(!overlap)
        return NULL;

    nlm_lock_entry_inc_ref(nlm_entry);
    return nlm_entry;
}

nlm_lock_entry_t *nlm_overlapping_entry(struct nlm4_lock * nlm_lock, int exclusive)
{
    nlm_lock_entry_t *nlm_entry;

    pthread_mutex_lock(&nlm_lock_list_mutex);
    nlm_entry = get_nlm_overlapping_entry(nlm_lock, exclusive);
    pthread_mutex_unlock(&nlm_lock_list_mutex);

    return nlm_entry;
}

nlm_lock_entry_t *nlm_add_to_locklist(struct nlm4_lockargs * arg,
                cache_entry_t * pentry, cache_inode_client_t * pclient,
                fsal_op_context_t * pcontext)
{
    int allow = 1;
    int exclusive;
    struct glist_head *glist;
    struct nlm4_lock *nlm_lock;
    nlm_lock_entry_t *nlm_entry;
    uint64_t nlm_entry_end, nlm_lock_end;
    cache_inode_status_t pstatus;

    nlm_lock = &arg->alock;
    exclusive = arg->exclusive;
    pthread_mutex_lock(&nlm_lock_list_mutex);
    /*
     * First search for a blocked request. Client can ignore the blocked
     * request and keep sending us new lock request again and again. So if
     * we have a mapping blocked request return that
     */
    glist_for_each(glist, &nlm_lock_list)
        {
            nlm_entry = glist_entry(glist, nlm_lock_entry_t, lock_list);

            if(netobj_compare(&nlm_entry->fh, &nlm_lock->fh))
                continue;
            if(nlm_entry->state != NLM4_BLOCKED)
                continue;
            if(nlm_entry->start != nlm_lock->l_offset)
                continue;
            if(nlm_entry->len != nlm_lock->l_len)
                continue;
            if(nlm_entry->exclusive != exclusive)
                continue;
            /*
             * We have matched all atribute of the nlm4_lock.
             * Just return the nlm_entry with ref count inc
             */
            nlm_lock_entry_inc_ref(nlm_entry);
            pthread_mutex_unlock(&nlm_lock_list_mutex);
            LogFullDebug(COMPONENT_NLM,
                         "nlm_add_to_locklist Found blocked lock svid=%d %p svid=%d start=%llx len=%llx",
                         nlm_lock->svid, nlm_entry, nlm_entry->svid,
                         (unsigned long long) nlm_entry->start, (unsigned long long) nlm_entry->len);
            return nlm_entry;
        }

    glist_for_each(glist, &nlm_lock_list)
        {
            nlm_entry = glist_entry(glist, nlm_lock_entry_t, lock_list);

            if(netobj_compare(&nlm_entry->fh, &nlm_lock->fh))
                continue;

            if(nlm_entry->len)
                nlm_entry_end = nlm_entry->start + nlm_entry->len;
            else
                nlm_entry_end = UINT64_MAX;

            if(nlm_lock->l_len)
                nlm_lock_end = nlm_lock->l_offset + nlm_lock->l_len;
            else
                nlm_lock_end = UINT64_MAX;

            if((nlm_entry_end > nlm_lock->l_offset) &&
               (nlm_lock_end > nlm_entry->start))
                {
                    /* lock overlaps see if we can allow */
                    if(nlm_entry->exclusive || exclusive)
                        {
                            allow = 0;
                            break;
                        }
                }
        }
    nlm_entry = nlm4_lock_to_nlm_lock_entry(arg);
    if(!nlm_entry)
        goto error_out;

<<<<<<< HEAD
=======
#if 0
>>>>>>> 7d825c78
    /* Pin the cache entry */
    pstatus = cache_inode_pin_pentry(pentry, pclient, pcontext);
    if(pstatus != CACHE_INODE_SUCCESS)
        goto free_nlm_entry;
<<<<<<< HEAD
=======
#endif
>>>>>>> 7d825c78

    /* Store pentry and pclient for using during removal */
    nlm_entry->pentry = pentry;
    nlm_entry->pclient = pclient;
 
    LogFullDebug(COMPONENT_NLM,
<<<<<<< HEAD
                 "nlm_add_to_locklist nlm_entry %p pentry %p pclient %p",
=======
                 "nlm_add_to_locklist nlm_entry %p pentry %p pclient %p\n",
>>>>>>> 7d825c78
                 nlm_entry, nlm_entry->pentry, nlm_entry->pclient);
    /*
     * Add nlm_entry to the lock list with
     * granted or blocked state. Since we haven't yet added
     * nlm_lock_entry to the lock list, no other threads can
     * find this lock entry. So no need to take the lock.
     */
    if(allow)
        {
            nlm_entry->state = NLM4_GRANTED;
        }
    else
        {
            nlm_entry->state = NLM4_BLOCKED;
        }
    LogFullDebug(COMPONENT_NLM,
                 "nlm_add_to_locklist Adding %p svid=%d start=%llx end=%llx %s",
                 nlm_entry, nlm_entry->svid,
                 (unsigned long long) nlm_entry->start, (unsigned long long) nlm_entry->len,
                 lock_result_str(nlm_entry->state));
    /*
     * +1 for being on the list
     * +1 for the refcount returned
     */
    nlm_entry->ref_count += 2;
    glist_add_tail(&nlm_lock_list, &nlm_entry->lock_list);

error_out:
    pthread_mutex_unlock(&nlm_lock_list_mutex);
    return nlm_entry;

free_nlm_entry:
<<<<<<< HEAD
    Mem_Free(nlm_entry->caller_name);
=======
    free(nlm_entry->caller_name);
>>>>>>> 7d825c78
    netobj_free(&nlm_entry->fh);
    netobj_free(&nlm_entry->oh);
    netobj_free(&nlm_entry->cookie);
    Mem_Free(nlm_entry);
    nlm_entry = NULL;
    goto error_out;
}

static void do_nlm_remove_from_locklist(nlm_lock_entry_t * nlm_entry)
{
    /*
     * If some other thread is holding a reference to this nlm_lock_entry
     * don't free the structure. But drop from the lock list
     */
    glist_del(&nlm_entry->lock_list);

    pthread_mutex_lock(&nlm_entry->lock);
    nlm_entry->ref_count--;
    if(nlm_entry->ref_count)
        {
            pthread_mutex_unlock(&nlm_entry->lock);
            return;
        }
    pthread_mutex_unlock(&nlm_entry->lock);

    LogFullDebug(COMPONENT_NLM,
<<<<<<< HEAD
                 "do_nlm_remove_from_locklist nlm_entry %p pentry %p pclient %p",
=======
                 "do_nlm_remove_from_locklist nlm_entry %p pentry %p pclient %p\n",
>>>>>>> 7d825c78
                 nlm_entry, nlm_entry->pentry, nlm_entry->pclient);
    LogFullDebug(COMPONENT_NLM,
                 "do_nlm_remove_from_locklist Freeing %p svid=%d start=%llx end=%llx %s",
                 nlm_entry, nlm_entry->svid,
                 (unsigned long long) nlm_entry->start, (unsigned long long) nlm_entry->len,
                 lock_result_str(nlm_entry->state));

    /* Remove pinned cache's pentry */
<<<<<<< HEAD
    cache_inode_unpin_pentry(nlm_entry->pentry, nlm_entry->pclient, nlm_entry->ht);
=======
    /** @todo Use SAL to manage state here */
    //cache_inode_unpin_pentry(nlm_entry->pentry, nlm_entry->pclient, nlm_entry->ht);
>>>>>>> 7d825c78

    /*
     * We have dropped ourself from the lock list. So other
     * thread won't be able to find this lock entry. And since
     * ref_count is 0 there is existing reference to the entry.
     * So update without lock held.
     */
    Mem_Free(nlm_entry->caller_name);
    netobj_free(&nlm_entry->fh);
    netobj_free(&nlm_entry->oh);
    netobj_free(&nlm_entry->cookie);
    Mem_Free(nlm_entry);
}

void nlm_remove_from_locklist(nlm_lock_entry_t * nlm_entry)
{
    pthread_mutex_lock(&nlm_lock_list_mutex);
    do_nlm_remove_from_locklist(nlm_entry);
    pthread_mutex_unlock(&nlm_lock_list_mutex);
}

static void nlm_init_locklist(void)
{
    init_glist(&nlm_lock_list);
    pthread_mutex_init(&nlm_lock_list_mutex, NULL);
}

nlm_lock_entry_t *nlm_find_lock_entry(struct nlm4_lock *nlm_lock,
                                      int exclusive, int state)
{
    nlm_lock_entry_t *nlm_entry;
    struct glist_head *glist;
    pthread_mutex_lock(&nlm_lock_list_mutex);
    glist_for_each(glist, &nlm_lock_list)
        {
            nlm_entry = glist_entry(glist, nlm_lock_entry_t, lock_list);
            LogFullDebug(COMPONENT_NLM,
                         "nlm_find_lock_entry Checking %p svid=%d start=%llx len=%llx",
                         nlm_entry, nlm_entry->svid,
                         (unsigned long long) nlm_entry->start, (unsigned long long) nlm_entry->len);
            if(strcmp(nlm_entry->caller_name, nlm_lock->caller_name))
                continue;
            if(netobj_compare(&nlm_entry->fh, &nlm_lock->fh))
                continue;
            if(netobj_compare(&nlm_entry->oh, &nlm_lock->oh))
                continue;
            if(nlm_entry->svid != nlm_lock->svid)
                continue;
            if(state == NLM4_GRANTED)
                {
                    /*
                     * We don't check the below flag when looking for
                     * lock in the lock list with state granted. Lookup
                     * with state granted happens for unlock operation
                     * and RFC says it should only match caller_name, fh,oh
                     * and svid
                     */
                    break;
                }
            if(nlm_entry->start != nlm_lock->l_offset)
                continue;
            if(nlm_entry->len != nlm_lock->l_len)
                continue;
            if(nlm_entry->exclusive != exclusive)
                continue;
            if(nlm_entry->state != state)
                continue;
            /* We have matched all atribute of the nlm4_lock */
            break;
        }
    if(glist == &nlm_lock_list)
        nlm_entry = NULL;
    else
      {
        nlm_lock_entry_inc_ref(nlm_entry);
        LogFullDebug(COMPONENT_NLM,
                     "nlm_find_lock_entry Found %p svid=%d start=%llx len=%llx",
                     nlm_entry, nlm_entry->svid,
                     (unsigned long long) nlm_entry->start, (unsigned long long) nlm_entry->len);
      }
    pthread_mutex_unlock(&nlm_lock_list_mutex);

    return nlm_entry;
}

static nlm_lock_entry_t *nlm_lock_entry_t_dup(nlm_lock_entry_t * orig_nlm_entry)
{
    nlm_lock_entry_t *nlm_entry;
    nlm_entry = (nlm_lock_entry_t *) Mem_Calloc_Label(1, sizeof(nlm_lock_entry_t),
                                                      "nlm_lock_entry_t");
    if(!nlm_entry)
        return NULL;
    nlm_entry->caller_name = Str_Dup(orig_nlm_entry->caller_name);
    if(!copy_netobj(&nlm_entry->fh, &orig_nlm_entry->fh))
        goto err_out;
    if(!copy_netobj(&nlm_entry->oh, &orig_nlm_entry->oh))
        goto err_out;
    if(!copy_netobj(&nlm_entry->cookie, &orig_nlm_entry->cookie))
        goto err_out;
    nlm_entry->svid = orig_nlm_entry->svid;
    nlm_entry->start = orig_nlm_entry->start;
    nlm_entry->len = orig_nlm_entry->len;
    nlm_entry->state = orig_nlm_entry->state;
    nlm_entry->exclusive = orig_nlm_entry->exclusive;
    nlm_entry->ref_count = 0;
    pthread_mutex_init(&nlm_entry->lock, NULL);
    nlm_entry->pentry = orig_nlm_entry->pentry;
    nlm_entry->pclient = orig_nlm_entry->pclient;
    nlm_entry->ht = orig_nlm_entry->ht;
<<<<<<< HEAD
    cache_inode_pin_pentry(nlm_entry->pentry, nlm_entry->pclient, NULL);
=======
    //cache_inode_pin_pentry(nlm_entry->pentry, nlm_entry->pclient, NULL);
>>>>>>> 7d825c78
    return nlm_entry;
err_out:
    Mem_Free(nlm_entry->caller_name);
    netobj_free(&nlm_entry->fh);
    netobj_free(&nlm_entry->oh);
    netobj_free(&nlm_entry->cookie);
    Mem_Free(nlm_entry);
    return NULL;

}

static int do_nlm_delete_lock_entry(nlm_lock_entry_t * nlm_entry,
                                    struct nlm4_lock *nlm_lock,
                                    struct glist_head *split_list)
{
    int delete_lck_cnt = 0;
    uint64_t nlm_entry_end;
    uint64_t nlm_lock_end;
    nlm_lock_entry_t *nlm_entry_left = NULL;
    nlm_lock_entry_t *nlm_entry_right = NULL;

    if(nlm_entry->len)
        nlm_entry_end = nlm_entry->start + nlm_entry->len;
    else
        nlm_entry_end = UINT64_MAX;

    if(nlm_lock->l_len)
        nlm_lock_end = nlm_lock->l_offset + nlm_lock->l_len;
    else
        nlm_lock_end = UINT64_MAX;

    if(nlm_lock_end < nlm_entry->start)
        /* nothing to split */
        goto done;
    if(nlm_entry_end < nlm_lock->l_offset)
        /* nothing to split */
        goto done;

    LogFullDebug(COMPONENT_NLM,
                 "do_nlm_delete_lock_entry About to remove lock from svid=%d start=%llx len=%llx",
                 nlm_lock->svid,
                 (unsigned long long) nlm_lock->l_offset, (unsigned long long) nlm_lock->l_len);

    if((nlm_lock->l_offset <= nlm_entry->start) &&
       nlm_lock_end >= nlm_entry_end)
      {
        /* Fully overlap */
        LogFullDebug(COMPONENT_NLM,
                     "do_nlm_delete_lock_entry Remove complete entry %p svid=%d start=%llx len=%llx",
                     nlm_entry, nlm_entry->svid,
                     (unsigned long long) nlm_entry->start, (unsigned long long) nlm_entry->len);
        goto complete_remove;
      }

    /* Delete the old entry and add one or two new entries */
    if(nlm_lock->l_offset > nlm_entry->start)
        {
            delete_lck_cnt--;
            nlm_entry_left = nlm_lock_entry_t_dup(nlm_entry);
            /* FIXME handle error */
            if(nlm_entry_left)
              {
                nlm_entry_left->len = nlm_lock->l_offset - nlm_entry->start;
                LogFullDebug(COMPONENT_NLM,
                             "do_nlm_delete_lock_entry left split new lock %p svid=%d start=%llx len=%llx",
                             nlm_entry_left, nlm_entry_left->svid,
                             (unsigned long long) nlm_entry_left->start, (unsigned long long) nlm_entry_left->len);
              }
        }

    if(nlm_lock_end < nlm_entry_end)
        {
            delete_lck_cnt--;;
            nlm_entry_right = nlm_lock_entry_t_dup(nlm_entry);
            /* FIXME handle error */
            if(nlm_entry_right)
              {
                nlm_entry_right->start = nlm_lock_end;
                nlm_entry_right->len = nlm_entry_end - nlm_lock_end;
                LogFullDebug(COMPONENT_NLM,
                             "do_nlm_delete_lock_entry right split new lock %p svid=%d start=%llx len=%llx",
                             nlm_entry_right, nlm_entry_right->svid,
                             (unsigned long long) nlm_entry_right->start, (unsigned long long) nlm_entry_right->len);
              }
        }

    if(nlm_entry_left)
        {
            nlm_lock_entry_inc_ref(nlm_entry_left);
            glist_add_tail(split_list, &(nlm_entry_left->lock_list));
        }

    if(nlm_entry_right)
        {
            nlm_lock_entry_inc_ref(nlm_entry_right);
            glist_add_tail(split_list, &(nlm_entry_right->lock_list));
        }

complete_remove:
    delete_lck_cnt++;
    do_nlm_remove_from_locklist(nlm_entry);
done:
    return delete_lck_cnt;
}

/* We need to iterate over the full lock list and remove
 * any mapping entry. And l_offset = 0 and l_len = 0 nlm_lock
 * implies remove all entries
 */
int nlm_delete_lock_entry(struct nlm4_lock *nlm_lock)
{
    int delete_lck_cnt = 0;
    nlm_lock_entry_t *nlm_entry;
    struct glist_head split_lock_list;
    struct glist_head *glist, *glistn;
    pthread_mutex_lock(&nlm_lock_list_mutex);
    init_glist(&split_lock_list);
    glist_for_each_safe(glist, glistn, &nlm_lock_list)
        {
            nlm_entry = glist_entry(glist, nlm_lock_entry_t, lock_list);
            if(strcmp(nlm_entry->caller_name, nlm_lock->caller_name))
                continue;
            if(netobj_compare(&nlm_entry->fh, &nlm_lock->fh))
                continue;
            if(netobj_compare(&nlm_entry->oh, &nlm_lock->oh))
                continue;
            if(nlm_entry->svid != nlm_lock->svid)
                continue;
            /*
             * We have matched all atribute of the nlm4_lock
             * Even though we are taking a reference to nlm_entry, we
             * don't inc the ref count because we want to drop the lock entry.
             */
            delete_lck_cnt += do_nlm_delete_lock_entry(nlm_entry,
                                                       nlm_lock,
                                                       &split_lock_list);
        }
    /* now add the split lock list */
    glist_add_list_tail(&nlm_lock_list, &split_lock_list);
    pthread_mutex_unlock(&nlm_lock_list_mutex);
    return delete_lck_cnt;
}

nlm_lock_entry_t *nlm_find_lock_entry_by_cookie(netobj * cookie)
{
    nlm_lock_entry_t *nlm_entry;
    struct glist_head *glist;
    char buffer[1024];

    netobj_to_string(cookie, buffer, 1024);
    LogFullDebug(COMPONENT_NLM, "nlm_find_lock_entry_by_cookie searching for %s", buffer);
    pthread_mutex_lock(&nlm_lock_list_mutex);
    glist_for_each(glist, &nlm_lock_list)
        {
            nlm_entry = glist_entry(glist, nlm_lock_entry_t, lock_list);
            netobj_to_string(&nlm_entry->cookie, buffer, 1024);
            LogFullDebug(COMPONENT_NLM, "nlm_find_lock_entry_by_cookie checking %s", buffer);
            if(!netobj_compare(&nlm_entry->cookie, cookie))
                break;
        }
    if(glist == &nlm_lock_list)
        nlm_entry = NULL;
    else
        nlm_lock_entry_inc_ref(nlm_entry);
    pthread_mutex_unlock(&nlm_lock_list_mutex);
    return nlm_entry;
}

int start_nlm_grace_period(void)
{
    return gettimeofday(&nlm_grace_tv, NULL);
}

int in_nlm_grace_period(void)
{
    struct timeval tv;
    if(nlm_grace_tv.tv_sec == 0)
        return 0;

    if(gettimeofday(&tv, NULL) == 0)
        {
            if(tv.tv_sec < (nlm_grace_tv.tv_sec + NLM4_GRACE_PERIOD))
                {
                    return 1;
                }
            else
                {
                    nlm_grace_tv.tv_sec = 0;
                    return 0;
                }
        }
    return 0;
}

void nlm_init(void)
{
    nlm_async_callback_init();
    nlm_init_locklist();
    nsm_unmonitor_all();
    start_nlm_grace_period();
}

void nlm_node_recovery(char *name,
                       fsal_op_context_t * pcontext,
                       cache_inode_client_t * pclient, hash_table_t * ht)
{
    nlm_lock_entry_t *nlm_entry;
    struct glist_head *glist, *glistn;

    LogDebug(COMPONENT_NLM, "Recovery for host %s", name);

    pthread_mutex_lock(&nlm_lock_list_mutex);
    glist_for_each_safe(glist, glistn, &nlm_lock_list)
        {
            nlm_entry = glist_entry(glist, nlm_lock_entry_t, lock_list);
            if(strcmp(nlm_entry->caller_name, name))
                continue;

            /*
             * inc ref so that we can remove entry from the list
             * and still use the lock entry values
             */
            nlm_lock_entry_inc_ref(nlm_entry);

            /*
             * now remove the from locklist
             */
            do_nlm_remove_from_locklist(nlm_entry);

            /*
             * We don't inc ref count because we want to drop the lock entry
             */
            if(nlm_entry->state == NLM4_GRANTED)
                {
                    /*
                     * Submit the async request to send granted response for
                     * locks that can be granted
                     */
                    nlm_grant_blocked_locks(&nlm_entry->fh);
                }
            nlm_lock_entry_dec_ref(nlm_entry);
        }
    pthread_mutex_unlock(&nlm_lock_list_mutex);
}

int nlm_monitor_host(char *name)
{
    nlm_lock_entry_t *nlm_entry;
    struct glist_head *glist;

    pthread_mutex_lock(&nlm_lock_list_mutex);
    glist_for_each(glist, &nlm_lock_list)
        {
            nlm_entry = glist_entry(glist, nlm_lock_entry_t, lock_list);
            if(!strcmp(nlm_entry->caller_name, name))
                {
                    /* there is already a lock with the same
                     * caller_name. So we should already be monitoring
                     * the host
                     */
                    pthread_mutex_unlock(&nlm_lock_list_mutex);
                    return 0;
                }
        }
    pthread_mutex_unlock(&nlm_lock_list_mutex);
    /* There is nobody monitoring the host */
    LogFullDebug(COMPONENT_NLM, "Monitoring host %s", name);
    return nsm_monitor(name);
}

int nlm_unmonitor_host(char *name)
{
    nlm_lock_entry_t *nlm_entry;
    struct glist_head *glist;

    pthread_mutex_lock(&nlm_lock_list_mutex);
    glist_for_each(glist, &nlm_lock_list)
        {
            nlm_entry = glist_entry(glist, nlm_lock_entry_t, lock_list);
            if(!strcmp(nlm_entry->caller_name, name))
                {
                    /* We have locks tracking the same caller_name
                     * we cannot unmonitor the host now. We will do
                     * it for the last unlock from the host
                     */
                    pthread_mutex_unlock(&nlm_lock_list_mutex);
                    return 0;
                }
        }
    pthread_mutex_unlock(&nlm_lock_list_mutex);
    /* There is nobody holding a lock with host */
    LogFullDebug(COMPONENT_NLM, "Unmonitoring host %s", name);
    return nsm_unmonitor(name);
}

static void nlm4_send_grant_msg(void *arg)
{
    int retval;
    struct nlm4_testargs inarg;
    nlm_lock_entry_t *nlm_entry = (nlm_lock_entry_t *) arg;
    char buffer[1024];

    /* If we fail allocation the best is to delete the block entry
     * so that client can try again and get the lock. May be
     * by then we are able to allocate objects
     */
    if(!copy_netobj(&inarg.alock.fh, &nlm_entry->fh))
        {
            goto free_nlm_lock_entry;
        }
    if(!copy_netobj(&inarg.alock.oh, &nlm_entry->oh))
        {
            netobj_free(&inarg.alock.fh);
            goto free_nlm_lock_entry;
        }

    if(!copy_netobj(&inarg.cookie, &nlm_entry->cookie))
        {
            netobj_free(&inarg.alock.oh);
            netobj_free(&inarg.alock.fh);
            goto free_nlm_lock_entry;
        }
    inarg.alock.caller_name = Str_Dup(nlm_entry->caller_name);
    if(!inarg.alock.caller_name)
        {
            netobj_free(&inarg.cookie);
            netobj_free(&inarg.alock.oh);
            netobj_free(&inarg.alock.fh);
            goto free_nlm_lock_entry;
        }
    inarg.exclusive = nlm_entry->exclusive;
    inarg.alock.svid = nlm_entry->svid;
    inarg.alock.l_offset = nlm_entry->start;
    inarg.alock.l_len = nlm_entry->len;
    netobj_to_string(&inarg.cookie, buffer, 1024);
    LogDebug(COMPONENT_NLM,
             "nlm4_send_grant_msg Sending GRANTED for %p svid=%d start=%llx len=%llx cookie=%s",
             nlm_entry, nlm_entry->svid,
             (unsigned long long) nlm_entry->start, (unsigned long long) nlm_entry->len,
             buffer);

    retval = nlm_send_async(NLMPROC4_GRANTED_MSG, nlm_entry->caller_name, &inarg, nlm_entry);
<<<<<<< HEAD
    Mem_Free(inarg.alock.caller_name);
=======
    free(inarg.alock.caller_name);
>>>>>>> 7d825c78
    netobj_free(&inarg.alock.fh);
    netobj_free(&inarg.alock.oh);
    netobj_free(&inarg.cookie);

    /* If success, we are done. */
    if(retval == RPC_SUCCESS)
      return;

    /*
     * We are not able call granted callback. Some client may retry
     * the lock again. So remove the existing blocked nlm entry
     */
    LogMajor(COMPONENT_NLM,
             "%s: GRANTED_MSG RPC call failed with return code %d. Removing the blocking lock",
             __func__, retval);

free_nlm_lock_entry:
    nlm_remove_from_locklist(nlm_entry);
    /*
     * Submit the async request to send granted response for
     * locks that can be granted, because of this removal
     * from the lock list. If the client is lucky. It
     * will send the lock request again and before the
     * block locks are granted it gets the lock.
     */
    nlm_grant_blocked_locks(&nlm_entry->fh);
    nlm_lock_entry_dec_ref(nlm_entry);
    return;
}

static void do_nlm_grant_blocked_locks(void *arg)
{
    netobj *fh;
    struct nlm4_lock nlm_lock;
    nlm_lock_entry_t *nlm_entry;
    struct glist_head *glist, *glistn;
    nlm_lock_entry_t *nlm_entry_overlap;

    fh = (netobj *) arg;
    pthread_mutex_lock(&nlm_lock_list_mutex);
    glist_for_each_safe(glist, glistn, &nlm_lock_list)
        {
            nlm_entry = glist_entry(glist, nlm_lock_entry_t, lock_list);
            if(netobj_compare(&nlm_entry->fh, fh))
                continue;
            if(nlm_entry->state != NLM4_BLOCKED)
                continue;
            /*
             * found a blocked entry for this file handle
             * See if we can place the lock
             */
            /* dummy nlm4_lock */
            if(!copy_netobj(&nlm_lock.fh, &nlm_entry->fh))
                {
                    /* If we fail the best is to delete the block entry
                     * so that client can try again and get the lock. May be
                     * by then we are able to allocate objects
                     */
                    do_nlm_remove_from_locklist(nlm_entry);
                    continue;
                }
            nlm_lock.l_offset = nlm_entry->start;
            nlm_lock.l_len = nlm_entry->len;
            nlm_entry_overlap = get_nlm_overlapping_entry(&nlm_lock, nlm_entry->exclusive);
            netobj_free(&nlm_lock.fh);
            if(nlm_entry_overlap)
                {
                    nlm_lock_entry_dec_ref(nlm_entry_overlap);
                    continue;
                }

            pthread_mutex_lock(&nlm_entry->lock);
            /*
             * Mark the nlm_entry as granted and send a grant msg rpc
             * Some os only support grant msg rpc
             */

            nlm_entry->state = NLM4_GRANTED;
            nlm_entry->ref_count++;
            pthread_mutex_unlock(&nlm_entry->lock);
            /*
             * We don't want to send the granted_msg rpc holding
             * nlm_lock_list_mutex. That will prevent other lock operation
             * at the server. We have incremented nlm_entry ref_count.
             */
            nlm_async_callback(nlm4_send_grant_msg, (void *)nlm_entry);
        }
    pthread_mutex_unlock(&nlm_lock_list_mutex);
    netobj_free(fh);
    Mem_Free(fh);
}

void nlm_grant_blocked_locks(netobj * orig_fh)
{
    netobj *fh;
    fh = (netobj *) Mem_Alloc(sizeof(netobj));
    if(copy_netobj(fh, orig_fh) != NULL)
      {
        /*
         * We don't want to block the unlock request to wait
         * for us to grant lock to other host. So create an async
         * task
         */
        nlm_async_callback(do_nlm_grant_blocked_locks, (void *)fh);
      }
}

/*
 * called when server get a response from client
 * saying the grant message is denied due to grace period
 */
void nlm_resend_grant_msg(void *arg)
{
    /*
     * We should wait for client grace period
     */
    sleep(NLM4_CLIENT_GRACE_PERIOD);

    nlm4_send_grant_msg(arg);
}<|MERGE_RESOLUTION|>--- conflicted
+++ resolved
@@ -234,29 +234,18 @@
     pthread_mutex_unlock(&nlm_entry->lock);
     if(to_free)
         {
-    LogFullDebug(COMPONENT_NLM,
-                 "nlm_lock_entry_dec_ref nlm_entry %p pentry %p pclient %p\n",
-                 nlm_entry, nlm_entry->pentry, nlm_entry->pclient);
             LogFullDebug(COMPONENT_NLM,
-<<<<<<< HEAD
                          "nlm_lock_entry_dec_ref nlm_entry %p pentry %p pclient %p",
                          nlm_entry, nlm_entry->pentry, nlm_entry->pclient);
             LogFullDebug(COMPONENT_NLM,
-=======
->>>>>>> 7d825c78
                          "nlm_lock_entry_dec_ref Freeing %p svid=%d start=%llx end=%llx %s",
                          nlm_entry, nlm_entry->svid,
                          (unsigned long long) nlm_entry->start, (unsigned long long) nlm_entry->len,
                          lock_result_str(nlm_entry->state));
 
-<<<<<<< HEAD
-            cache_inode_unpin_pentry(nlm_entry->pentry, nlm_entry->pclient, nlm_entry->ht);
-            Mem_Free(nlm_entry->caller_name);
-=======
 	    /** @todo : Use SAL to manage state */
             //cache_inode_unpin_pentry(nlm_entry->pentry, nlm_entry->pclient, nlm_entry->ht);
             free(nlm_entry->caller_name);
->>>>>>> 7d825c78
             netobj_free(&nlm_entry->fh);
             netobj_free(&nlm_entry->oh);
             netobj_free(&nlm_entry->cookie);
@@ -406,29 +395,19 @@
     if(!nlm_entry)
         goto error_out;
 
-<<<<<<< HEAD
-=======
 #if 0
->>>>>>> 7d825c78
     /* Pin the cache entry */
     pstatus = cache_inode_pin_pentry(pentry, pclient, pcontext);
     if(pstatus != CACHE_INODE_SUCCESS)
         goto free_nlm_entry;
-<<<<<<< HEAD
-=======
 #endif
->>>>>>> 7d825c78
 
     /* Store pentry and pclient for using during removal */
     nlm_entry->pentry = pentry;
     nlm_entry->pclient = pclient;
  
     LogFullDebug(COMPONENT_NLM,
-<<<<<<< HEAD
                  "nlm_add_to_locklist nlm_entry %p pentry %p pclient %p",
-=======
-                 "nlm_add_to_locklist nlm_entry %p pentry %p pclient %p\n",
->>>>>>> 7d825c78
                  nlm_entry, nlm_entry->pentry, nlm_entry->pclient);
     /*
      * Add nlm_entry to the lock list with
@@ -461,11 +440,7 @@
     return nlm_entry;
 
 free_nlm_entry:
-<<<<<<< HEAD
     Mem_Free(nlm_entry->caller_name);
-=======
-    free(nlm_entry->caller_name);
->>>>>>> 7d825c78
     netobj_free(&nlm_entry->fh);
     netobj_free(&nlm_entry->oh);
     netobj_free(&nlm_entry->cookie);
@@ -492,11 +467,7 @@
     pthread_mutex_unlock(&nlm_entry->lock);
 
     LogFullDebug(COMPONENT_NLM,
-<<<<<<< HEAD
                  "do_nlm_remove_from_locklist nlm_entry %p pentry %p pclient %p",
-=======
-                 "do_nlm_remove_from_locklist nlm_entry %p pentry %p pclient %p\n",
->>>>>>> 7d825c78
                  nlm_entry, nlm_entry->pentry, nlm_entry->pclient);
     LogFullDebug(COMPONENT_NLM,
                  "do_nlm_remove_from_locklist Freeing %p svid=%d start=%llx end=%llx %s",
@@ -505,12 +476,8 @@
                  lock_result_str(nlm_entry->state));
 
     /* Remove pinned cache's pentry */
-<<<<<<< HEAD
-    cache_inode_unpin_pentry(nlm_entry->pentry, nlm_entry->pclient, nlm_entry->ht);
-=======
     /** @todo Use SAL to manage state here */
     //cache_inode_unpin_pentry(nlm_entry->pentry, nlm_entry->pclient, nlm_entry->ht);
->>>>>>> 7d825c78
 
     /*
      * We have dropped ourself from the lock list. So other
@@ -620,11 +587,7 @@
     nlm_entry->pentry = orig_nlm_entry->pentry;
     nlm_entry->pclient = orig_nlm_entry->pclient;
     nlm_entry->ht = orig_nlm_entry->ht;
-<<<<<<< HEAD
-    cache_inode_pin_pentry(nlm_entry->pentry, nlm_entry->pclient, NULL);
-=======
     //cache_inode_pin_pentry(nlm_entry->pentry, nlm_entry->pclient, NULL);
->>>>>>> 7d825c78
     return nlm_entry;
 err_out:
     Mem_Free(nlm_entry->caller_name);
@@ -967,11 +930,7 @@
              buffer);
 
     retval = nlm_send_async(NLMPROC4_GRANTED_MSG, nlm_entry->caller_name, &inarg, nlm_entry);
-<<<<<<< HEAD
     Mem_Free(inarg.alock.caller_name);
-=======
-    free(inarg.alock.caller_name);
->>>>>>> 7d825c78
     netobj_free(&inarg.alock.fh);
     netobj_free(&inarg.alock.oh);
     netobj_free(&inarg.cookie);
